--- conflicted
+++ resolved
@@ -21,24 +21,17 @@
 
 <Step title="Copy env variables">```bash cp .env.example .env ```</Step>
 
-<<<<<<< HEAD
+{" "}
+<Step title="Removed previously installed dependencies">
+  ```bash rm -rf node_modules .pnpm_store ./packages/api/dist
+  ./packages/api/node_modules ./apps/webapp/node_modules
+  ./apps/frontend_snippet/node_modules ```
+</Step>
+
 {" "}
 <Step title="Mac Users only:">
   ```bash echo "node-linker=hoisted" > .npmrc ```
 </Step>
-=======
-  <Step title="Removed previously installed dependencies">
-  ```bash
-  rm -rf node_modules .pnpm_store ./packages/api/dist ./packages/api/node_modules ./apps/webapp/node_modules ./apps/frontend_snippet/node_modules
-  ```
-  </Step>
-
-  <Step title="Mac Users only:">
-    ```bash
-      echo "node-linker=hoisted" > .npmrc
-    ```
-  </Step>
->>>>>>> 2c4e70d2
 
     <Step title="Start the Dockerfile">
     ```bash
