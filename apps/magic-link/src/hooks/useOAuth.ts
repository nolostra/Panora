--- conflicted
+++ resolved
@@ -19,11 +19,7 @@
   }
 };
 
-<<<<<<< HEAD
-const useOAuth = ({ providerName, vertical, returnUrl, projectId, linkedUserId, additionalParams, onSuccess }: UseOAuthProps) => {
-=======
 const useOAuth = ({ providerName, vertical, returnUrl, projectId, linkedUserId, redirectIngressUri, onSuccess }: UseOAuthProps) => {
->>>>>>> 482eda57
   const [isReady, setIsReady] = useState(false);
   const intervalRef = useRef<number | ReturnType<typeof setInterval> | null>(null);
   const authWindowRef = useRef<Window | null>(null); 
@@ -55,11 +51,7 @@
   const openModal = async (onWindowClose: () => void) => {
     const apiUrl = config.API_URL!;
     const authUrl = await constructAuthUrl({
-<<<<<<< HEAD
-      projectId, linkedUserId, providerName, returnUrl, apiUrl, vertical, additionalParams
-=======
       projectId, linkedUserId, providerName, returnUrl, apiUrl , vertical, rediectUriIngress: redirectIngressUri 
->>>>>>> 482eda57
     });
 
     if (!authUrl) {
