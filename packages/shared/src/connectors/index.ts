--- conflicted
+++ resolved
@@ -2,11 +2,7 @@
 export const HRIS_PROVIDERS = [];
 export const ATS_PROVIDERS = [];
 export const ACCOUNTING_PROVIDERS = [];
-<<<<<<< HEAD
-export const TICKETING_PROVIDERS = ['zendesk', 'front', 'jira', 'gorgias', 'gitlab', 'linear'];
-=======
-export const TICKETING_PROVIDERS = ['zendesk', 'front', 'jira', 'gorgias', 'gitlab', 'github'];
->>>>>>> fd295d3f
+export const TICKETING_PROVIDERS = ['zendesk', 'front', 'jira', 'gorgias', 'gitlab', 'github', 'linear'];
 export const MARKETINGAUTOMATION_PROVIDERS = [];
 export const FILESTORAGE_PROVIDERS = [];
 export const ECOMMERCE_PROVIDERS = ['shopify'];