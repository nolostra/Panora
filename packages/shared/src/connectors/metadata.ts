--- conflicted
+++ resolved
@@ -2727,16 +2727,8 @@
         scopes: 'Files.Read.All offline_access openid User.Read',
         urls: {
           docsUrl: 'https://learn.microsoft.com/en-us/graph/api/overview?view=graph-rest-1.0',
-<<<<<<< HEAD
-          apiUrl: 'https://graph.microsoft.com',
-          authBaseUrl: (END_USER_TENANT_NAME) => `https://login.microsoftonline.com/common/oauth2/v2.0/authorize?resource=https://${END_USER_TENANT_NAME}.sharepoint.com`
-        },
-        options: {
-          end_user_domain: true
-=======
           apiUrl: 'https://graph.microsoft.com/v1.0',
           authBaseUrl:`https://login.microsoftonline.com/common/oauth2/v2.0/authorize`
->>>>>>> 482eda57
         },
         logoPath: 'https://pnghq.com/wp-content/uploads/pnghq.com-microsoft-sharepoint-logo-9.png',
         description: 'Sync & Create contacts, deals, companies, notes, engagements, stages, tasks and users',
