import { OAuth2AuthData, providerToType } from "./envConfig";
import { AuthStrategy, providersConfig, ProviderConfig } from "./utils";

interface AuthParams {
  projectId: string;
  linkedUserId: string;
  providerName: string;
  returnUrl: string;
  apiUrl: string;
  vertical: string;
}

// make sure to check wether its api_key or oauth2 to build the right auth
// make sure to check if client has own credentials to connect or panora managed ones
export const constructAuthUrl = async ({ projectId, linkedUserId, providerName, returnUrl, apiUrl, vertical }: AuthParams) => {
  const encodedRedirectUrl = encodeURIComponent(`${apiUrl}/connections/oauth/callback`);
  const state = encodeURIComponent(JSON.stringify({ projectId, linkedUserId, providerName, vertical, returnUrl }));

  console.log("State : ", JSON.stringify({ projectId, linkedUserId, providerName, vertical, returnUrl }));
  console.log("encodedRedirect URL : ", encodedRedirectUrl);

  //const vertical = findProviderVertical(providerName);
  if (vertical == null) {
    throw new Error("vertical is null");
  }

  const config = providersConfig[vertical.toLowerCase()][providerName];
  if (!config) {
    throw new Error(`Unsupported provider: ${providerName}`);
  }
  const authStrategy = config.authStrategy!;

  switch (authStrategy) {
    case AuthStrategy.oauth2:
      return handleOAuth2Url({
        providerName,
        vertical,
        authStrategy,
        projectId,
        config,
        encodedRedirectUrl,
        state,
        apiUrl
      });
    case AuthStrategy.api_key:
      return handleApiKeyUrl();
    case AuthStrategy.basic:
      return handleBasicUrl();
  }
};

type HandleOAuth2Url = {
  providerName: string;
  vertical: string;
  authStrategy: AuthStrategy;
  projectId: string;
  config: ProviderConfig;
  encodedRedirectUrl: string;
  state: string;
  apiUrl: string;
}

const handleOAuth2Url = async (input: HandleOAuth2Url) => {
  const {
    providerName,
    vertical,
    authStrategy,
    projectId,
    config,
    encodedRedirectUrl,
    state,
    apiUrl
  } = input;

  const type = providerToType(providerName, vertical, authStrategy);

  // 1. env if selfhost and no custom
  // 2. backend if custom credentials
  // same for authBaseUrl with subdomain
<<<<<<< HEAD
  const data_ = await fetch(`${apiUrl}/connections-strategies/getCredentials?projectId=${projectId}&type=${type}`);
  const data = await data_.json() as OAuth2AuthData;
=======
  // const data_ = await axios.get(`${apiUrl}/connections-strategies/getCredentials?projectId=${projectId}&type=${type}`);
  // const data = data_.data as OAuth2AuthData;

  const data = { CLIENT_ID: "mdsds" }
>>>>>>> 7026426b

  const clientId = data.CLIENT_ID;
  if (!clientId) throw new Error(`No client id for type ${type}`)

  const { scopes, authBaseUrl: baseUrl } = config;

  if (!baseUrl) {
    throw new Error(`Unsupported provider: ${providerName}`);
  }

  // Default URL structure
  let params = `client_id=${encodeURIComponent(clientId)}&redirect_uri=${encodedRedirectUrl}&state=${state}`;

  // Adding scope for providers that require it, except for 'pipedrive'
  if (providerName !== "pipedrive") {
    params += `&scope=${encodeURIComponent(scopes)}`;
  }

  // Special cases for certain providers
  switch (providerName) {
    case "zoho":
      params += "&response_type=code&access_type=offline";
      break;
    case "jira":
    case "jira_service_mgmt":
      params = `audience=api.atlassian.com&${params}&prompt=consent`;
      break;
    case "gitlab":
      params += "&code_challenge=&code_challenge_method=";
      break;
    default:
      // For most providers, response_type=code is common
      params += "&response_type=code";
  }

  const finalAuthUrl = `${baseUrl}?${params}`;
  console.log("Final Authentication : ", finalAuthUrl);
  return finalAuthUrl;
}

const handleApiKeyUrl = async () => {
  return;
}

const handleBasicUrl = async () => {
  return;
}<|MERGE_RESOLUTION|>--- conflicted
+++ resolved
@@ -77,15 +77,8 @@
   // 1. env if selfhost and no custom
   // 2. backend if custom credentials
   // same for authBaseUrl with subdomain
-<<<<<<< HEAD
   const data_ = await fetch(`${apiUrl}/connections-strategies/getCredentials?projectId=${projectId}&type=${type}`);
   const data = await data_.json() as OAuth2AuthData;
-=======
-  // const data_ = await axios.get(`${apiUrl}/connections-strategies/getCredentials?projectId=${projectId}&type=${type}`);
-  // const data = data_.data as OAuth2AuthData;
-
-  const data = { CLIENT_ID: "mdsds" }
->>>>>>> 7026426b
 
   const clientId = data.CLIENT_ID;
   if (!clientId) throw new Error(`No client id for type ${type}`)
