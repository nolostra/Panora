import { CONNECTORS_METADATA } from './connectors/metadata';
import { needsEndUserSubdomain, needsScope, needsSubdomain, OAuth2AuthData, providerToType } from './envConfig';
import { AuthStrategy, DynamicAuthorization, ProviderConfig, StringAuthorization } from './types';
import { randomString } from './utils';
import * as crypto from 'crypto';

interface AuthParams {
  projectId: string;
  linkedUserId: string;
  providerName: string;
  returnUrl: string;
  apiUrl: string;
  vertical: string;
  redirectUriIngress?: {
    status: boolean;
    value: string | null;
  };
  additionalParams?: {
    end_user_domain: string; // needed for instance with shopify or sharepoint to construct the auth domain
  }
}

function generateCodes() {
  const base64URLEncode = (str: Buffer): string => {
      return str.toString('base64')
          .replace(/\+/g, '-')
          .replace(/\//g, '_')
          .replace(/=/g, '');
  }

  const verifier = base64URLEncode(crypto.randomBytes(32));

  const sha256 = (buffer: Buffer): Buffer => {
      return crypto.createHash('sha256').update(buffer).digest();
  }

  const challenge = base64URLEncode(sha256(Buffer.from(verifier)));

  return {
      codeVerifier: verifier,
      codeChallenge: challenge
  }
}

// make sure to check wether its api_key or oauth2 to build the right auth
// make sure to check if client has own credentials to connect or panora managed ones
export const constructAuthUrl = async ({ projectId, linkedUserId, providerName, returnUrl, apiUrl, vertical, additionalParams, redirectUriIngress }: AuthParams) => {
  const config = CONNECTORS_METADATA[vertical.toLowerCase()][providerName];
  if (!config) {
    throw new Error(`Unsupported provider: ${providerName}`);
  }
  let baseRedirectURL = apiUrl;
  // We check if https is needed in local if yes we take the ingress setup in .env   and passed through redirectUriIngress
  if (config.options && config.options.local_redirect_uri_in_https === true && redirectUriIngress && redirectUriIngress.status === true) {
    baseRedirectURL = redirectUriIngress.value!;
  }
  let encodedRedirectUrl = encodeURIComponent(`${baseRedirectURL}/connections/oauth/callback`); 
  let state = encodeURIComponent(JSON.stringify({ projectId, linkedUserId, providerName, vertical, returnUrl }));
  if (providerName === 'microsoftdynamicssales') {
    state = encodeURIComponent(JSON.stringify({ projectId, linkedUserId, providerName, vertical, returnUrl, resource: additionalParams!.end_user_domain }));
  }
<<<<<<< HEAD
  if (providerName === 'deel') {
        const randomState = randomString();
    state = encodeURIComponent(randomState + 'deel_delimiter' + Buffer.from(JSON.stringify({
=======
  if(providerName === 'squarespace'){
    const randomState = randomString();
    state = encodeURIComponent(randomState + 'squarespace_delimiter' + Buffer.from(JSON.stringify({
>>>>>>> 0985fd5f
      projectId,
      linkedUserId,
      providerName,
      vertical,
      returnUrl,
      resource: additionalParams!.end_user_domain!
  })).toString('base64'));
  }
  // console.log('State : ', JSON.stringify({ projectId, linkedUserId, providerName, vertical, returnUrl }));
  // console.log('encodedRedirect URL : ', encodedRedirectUrl); 
  // const vertical = findConnectorCategory(providerName);
  if (vertical === null) { 
    throw new ReferenceError('vertical is null');
  }
  const authStrategy = config.authStrategy!.strategy;

  switch (authStrategy) {
    case AuthStrategy.oauth2:
      return handleOAuth2Url({
        providerName,
        vertical,
        authStrategy,
        projectId,
        config,
        encodedRedirectUrl,
        state,
        apiUrl,
        additionalParams
      });
    case AuthStrategy.api_key:
      return handleApiKeyUrl();
    case AuthStrategy.basic:
      return handleBasicUrl();
  }
};

interface HandleOAuth2Url {
  providerName: string;
  vertical: string;
  authStrategy: AuthStrategy;
  projectId: string;
  config: ProviderConfig;
  encodedRedirectUrl: string;
  state: string;
  apiUrl: string;
  additionalParams?: {
    end_user_domain: string; // needed for instance with shopify or sharepoint to construct the auth domain
  }
}

const handleOAuth2Url = async (input: HandleOAuth2Url) => {
  const {
    providerName,
    vertical,
    authStrategy,
    projectId,
    config,
    encodedRedirectUrl,
    state,
    apiUrl ,
    additionalParams,
  } = input;

  const type = providerToType(providerName, vertical, authStrategy); 
  
  // 1. env if selfhost and no custom
  // 2. backend if custom credentials
  // same for authBaseUrl with subdomain
  const DATA = await fetch(`${apiUrl}/connection_strategies/getCredentials?projectId=${projectId}&type=${type}`);
  const data = await DATA.json() as OAuth2AuthData; 

  // console.log("Fetched Data ", JSON.stringify(data))

  const clientId = data.CLIENT_ID;
  if (!clientId) throw new ReferenceError(`No client id for type ${type}`)
  const scopes = data.SCOPE;

  const { urls: urls } = config;
  const { authBaseUrl: baseUrl } = urls;

  if (!baseUrl) throw new ReferenceError(`No authBaseUrl found for type ${type}`)

  let BASE_URL: string;
  // construct the baseAuthUrl based on the fact that client may use custom subdomain
  if( needsSubdomain(providerName, vertical) ) {
    if (typeof baseUrl === 'string') {
      BASE_URL = baseUrl;
    } else {
      BASE_URL = (baseUrl as DynamicAuthorization)(data.SUBDOMAIN as string);
    }
  } else if (needsEndUserSubdomain(providerName, vertical)) {
    if (typeof baseUrl === 'string') {
      BASE_URL = baseUrl;
    } else {
      BASE_URL = (baseUrl as DynamicAuthorization)(additionalParams!.end_user_domain);
    }
  } else {
    BASE_URL = baseUrl as StringAuthorization;
  }

  // console.log('BASE URL IS '+ BASE_URL)
  if (!baseUrl || !BASE_URL) {
    throw new Error(`Unsupported provider: ${providerName}`);
  }

  // Default URL structure
  let params = `response_type=code&client_id=${encodeURIComponent(clientId)}&redirect_uri=${encodedRedirectUrl}&state=${state}`;

  if (providerName === 'helpscout') {
    params = `client_id=${encodeURIComponent(clientId)}&state=${state}`;
  }
  if (providerName === 'pipedrive' || providerName === 'shopify' || providerName === 'squarespace') {
    params = `client_id=${encodeURIComponent(clientId)}&redirect_uri=${encodedRedirectUrl}&state=${state}`;
  }
  if (providerName === 'faire') {
    params = `applicationId=${encodeURIComponent(clientId)}&redirectUrl=${encodedRedirectUrl}&state=${state}`;
  }
  if (providerName === 'ebay') {
    params = `response_type=code&client_id=${encodeURIComponent(clientId)}&redirect_uri=${data.RUVALUE}&state=${state}`;
  }
  if (providerName === 'amazon') {
    params = `application_id=${encodeURIComponent(data.APPLICATION_ID)}&state=${state}&version=beta`;
  }

  if (needsScope(providerName, vertical) && scopes) {
    if (providerName === 'slack') {
      params += `&scope=&user_scope=${encodeURIComponent(scopes)}`;
    } else if (providerName === 'microsoftdynamicssales') {
      const url = new URL(BASE_URL);
      // Extract the base URL without parameters
      const base = url.origin + url.pathname;
      // Extract the resource parameter
      const resource = url.searchParams.get('resource');
      BASE_URL = base;
      let b = `https://${resource}/.default`;
      b += (' offline_access'); 
      params += `&scope=${encodeURIComponent(b)}`;
    } else if (providerName === 'deel') {
      params += `&scope=${encodeURIComponent(scopes.replace(/\t/g, ' '))}`;
    } else {
      params += `&scope=${encodeURIComponent(scopes)}`;
    }
  }

  // Special cases for certain providers
  switch (providerName) {
    case 'zoho':
    case 'squarespace':
      params += '&access_type=offline';
      break;
    case 'jira':
      params = `audience=api.atlassian.com&${params}&prompt=consent`;
      break;
    case 'jira_service_mgmt':
      params = `audience=api.atlassian.com&${params}&prompt=consent`;
      break;
    case 'gitlab':
      params += '&code_challenge=&code_challenge_method=';
      break;
    case 'gorgias':
      params = `&nonce=${randomString()}`;
      break;
    case 'googledrive':
      params = `${params}&access_type=offline`;
      break;
    case 'dropbox':
      params = `${params}&token_access_type=offline`
      break;
    case 'basecamp':
      params += `&type=web_server`
      break;
    case 'lever':
      params += `&audience=https://api.lever.co/v1/`
      break;
    case 'notion':
      params += `&owner=user`
      break;
    case 'klaviyo':
      const {codeChallenge, codeVerifier}= generateCodes()
      params += `&code_challenge_method=S256&code_challenge=${codeChallenge}` // todo: store codeVerifier in a store
      break;
    default:
      break;
  }

  const finalAuthUrl = `${BASE_URL}?${params}`;
  // console.log('Final Authentication : ', finalAuthUrl); 
  return finalAuthUrl;
}

const handleApiKeyUrl = async () => {
  return;
}

const handleBasicUrl = async () => {
  return;
}<|MERGE_RESOLUTION|>--- conflicted
+++ resolved
@@ -59,15 +59,20 @@
   if (providerName === 'microsoftdynamicssales') {
     state = encodeURIComponent(JSON.stringify({ projectId, linkedUserId, providerName, vertical, returnUrl, resource: additionalParams!.end_user_domain }));
   }
-<<<<<<< HEAD
   if (providerName === 'deel') {
         const randomState = randomString();
     state = encodeURIComponent(randomState + 'deel_delimiter' + Buffer.from(JSON.stringify({
-=======
+      projectId,
+      linkedUserId,
+      providerName,
+      vertical,
+      returnUrl,
+      resource: additionalParams!.end_user_domain!
+  })).toString('base64'));
+  }
   if(providerName === 'squarespace'){
     const randomState = randomString();
     state = encodeURIComponent(randomState + 'squarespace_delimiter' + Buffer.from(JSON.stringify({
->>>>>>> 0985fd5f
       projectId,
       linkedUserId,
       providerName,
