--- conflicted
+++ resolved
@@ -12,10 +12,6 @@
     "baseUrl": "./",
     "noLib": false
   },
-<<<<<<< HEAD
-  "include": ["src/**/*", "rollup.config.ts"],
-=======
   "include": ["src/**/*.ts"],
->>>>>>> 7026426b
   "exclude": ["node_modules"]
 }