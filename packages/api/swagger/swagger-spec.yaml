openapi: 3.0.0
paths:
  /:
    get:
      operationId: hello
      summary: ''
      parameters: []
      responses:
        '200':
          description: ''
          content:
            application/json:
              schema:
<<<<<<< HEAD
                $ref: '#/components/schemas/String'
=======
                type: string
>>>>>>> 01e7c268
  /health:
    get:
      operationId: health
      summary: ''
      parameters: []
      responses:
        '200':
          description: ''
          content:
            application/json:
              schema:
<<<<<<< HEAD
                $ref: '#/components/schemas/Number'
=======
                type: number
>>>>>>> 01e7c268
  /webhooks:
    get:
      operationId: listWebhooks
      summary: List webhooks
      parameters: []
      responses:
        '200':
          description: ''
          content:
            application/json:
              schema:
                type: array
                items:
                  $ref: '#/components/schemas/WebhookResponse'
      tags: &ref_0
        - webhooks
    post:
      operationId: createWebhookPublic
      summary: Add webhook metadata
      parameters: []
      requestBody:
        required: true
        content:
          application/json:
            schema:
              $ref: '#/components/schemas/WebhookDto'
      responses:
        '201':
          description: ''
          content:
            application/json:
              schema:
                $ref: '#/components/schemas/WebhookResponse'
      tags: *ref_0
  /webhooks/{id}:
    delete:
      operationId: delete
      summary: Delete Webhook
      parameters:
        - name: id
          required: true
          in: path
          schema:
            type: string
      responses:
        '200':
          description: ''
        '201':
          description: ''
          content:
            application/json:
              schema:
                $ref: '#/components/schemas/WebhookResponse'
      tags: *ref_0
      x-speakeasy-group: webhooks.{id}
    put:
      operationId: updateStatus
      summary: Update webhook status
      parameters:
        - name: id
          required: true
          in: path
          schema:
            type: string
      responses:
        '200':
          description: ''
        '201':
          description: ''
          content:
            application/json:
              schema:
                $ref: '#/components/schemas/WebhookResponse'
      tags: *ref_0
      x-speakeasy-group: webhooks.{id}
  /webhooks/verifyEvent:
    post:
      operationId: verifyEvent
      summary: Verify payload signature of the webhook
      parameters: []
      requestBody:
        required: true
        content:
          application/json:
            schema:
              $ref: '#/components/schemas/SignatureVerificationDto'
      responses:
        '200':
          description: ''
          content:
            application/json:
              schema:
                properties:
                  data:
                    type: object
                    additionalProperties: true
                    description: Dynamic event payload
        '201':
          description: ''
      tags: *ref_0
      x-speakeasy-group: webhooks.verifyevent
  /ticketing/tickets:
    get:
      operationId: listTicketingTicket
      summary: List  Tickets
      parameters:
        - name: x-connection-token
          required: true
          in: header
          description: The connection token
          schema:
            type: string
        - name: remote_data
          required: false
          in: query
          description: Set to true to include data from the original software.
          schema:
            type: boolean
        - name: limit
          required: false
          in: query
          description: Set to get the number of records.
          schema:
            default: 50
            type: number
        - name: cursor
          required: false
          in: query
          description: Set to get the number of records after this cursor.
          schema:
            type: string
      responses:
        '200':
          description: ''
          content:
            application/json:
              schema:
                allOf:
                  - $ref: '#/components/schemas/PaginatedDto'
                  - properties:
                      data:
                        type: array
                        items:
                          $ref: '#/components/schemas/UnifiedTicketingTicketOutput'
      tags: &ref_1
        - ticketing/tickets
      x-speakeasy-group: ticketing.tickets
    post:
      operationId: createTicketingTicket
      summary: Create Tickets
      description: Create Tickets in any supported Ticketing software
      parameters:
        - name: x-connection-token
          required: true
          in: header
          description: The connection token
          schema:
            type: string
        - name: remote_data
          required: false
          in: query
          description: Set to true to include data from the original Ticketing software.
          schema:
            type: boolean
      requestBody:
        required: true
        content:
          application/json:
            schema:
              $ref: '#/components/schemas/UnifiedTicketingTicketInput'
      responses:
        '201':
          description: ''
          content:
            application/json:
              schema:
                $ref: '#/components/schemas/UnifiedTicketingTicketOutput'
      tags: *ref_1
      x-speakeasy-group: ticketing.tickets
  /ticketing/tickets/{id}:
    get:
      operationId: retrieveTicketingTicket
      summary: Retrieve Tickets
      description: Retrieve Tickets from any connected Ticketing software
      parameters:
        - name: x-connection-token
          required: true
          in: header
          description: The connection token
          schema:
            type: string
        - name: id
          required: true
          in: path
          description: id of the `ticket` you want to retrive.
          schema:
            type: string
        - name: remote_data
          required: false
          in: query
          description: Set to true to include data from the original Ticketing software.
          schema:
            type: boolean
      responses:
        '200':
          description: ''
          content:
            application/json:
              schema:
                $ref: '#/components/schemas/UnifiedTicketingTicketOutput'
      tags: *ref_1
      x-speakeasy-group: ticketing.tickets
  /ticketing/users:
    get:
      operationId: listTicketingUsers
      summary: List  Users
      parameters:
        - name: x-connection-token
          required: true
          in: header
          description: The connection token
          schema:
            type: string
        - name: remote_data
          required: false
          in: query
          description: Set to true to include data from the original software.
          schema:
            type: boolean
        - name: limit
          required: false
          in: query
          description: Set to get the number of records.
          schema:
            default: 50
            type: number
        - name: cursor
          required: false
          in: query
          description: Set to get the number of records after this cursor.
          schema:
            type: string
      responses:
        '200':
          description: ''
          content:
            application/json:
              schema:
                allOf:
                  - $ref: '#/components/schemas/PaginatedDto'
                  - properties:
                      data:
                        type: array
                        items:
                          $ref: '#/components/schemas/UnifiedTicketingUserOutput'
      tags: &ref_2
        - ticketing/users
      x-speakeasy-group: ticketing.users
  /ticketing/users/{id}:
    get:
      operationId: retrieveTicketingUser
      summary: Retrieve Users
      description: Retrieve Users from any connected Ticketing software
      parameters:
        - name: x-connection-token
          required: true
          in: header
          description: The connection token
          schema:
            type: string
        - name: id
          required: true
          in: path
          description: id of the user you want to retrieve.
          schema:
            type: string
        - name: remote_data
          required: false
          in: query
          description: Set to true to include data from the original Ticketing software.
          schema:
            type: boolean
      responses:
        '200':
          description: ''
          content:
            application/json:
              schema:
                $ref: '#/components/schemas/UnifiedTicketingUserOutput'
      tags: *ref_2
      x-speakeasy-group: ticketing.users
  /ticketing/accounts:
    get:
      operationId: listTicketingAccount
      summary: List  Accounts
      parameters:
        - name: x-connection-token
          required: true
          in: header
          description: The connection token
          schema:
            type: string
        - name: remote_data
          required: false
          in: query
          description: Set to true to include data from the original software.
          schema:
            type: boolean
        - name: limit
          required: false
          in: query
          description: Set to get the number of records.
          schema:
            default: 50
            type: number
        - name: cursor
          required: false
          in: query
          description: Set to get the number of records after this cursor.
          schema:
            type: string
      responses:
        '200':
          description: ''
          content:
            application/json:
              schema:
                allOf:
                  - $ref: '#/components/schemas/PaginatedDto'
                  - properties:
                      data:
                        type: array
                        items:
                          $ref: '#/components/schemas/UnifiedTicketingAccountOutput'
      tags: &ref_3
        - ticketing/accounts
      x-speakeasy-group: ticketing.accounts
  /ticketing/accounts/{id}:
    get:
      operationId: retrieveTicketingAccount
      summary: Retrieve Accounts
      description: Retrieve Accounts from any connected Ticketing software
      parameters:
        - name: x-connection-token
          required: true
          in: header
          description: The connection token
          schema:
            type: string
        - name: id
          required: true
          in: path
          description: id of the account you want to retrieve.
          schema:
            type: string
        - name: remote_data
          required: false
          in: query
          description: Set to true to include data from the original Ticketing software.
          schema:
            type: boolean
      responses:
        '200':
          description: ''
          content:
            application/json:
              schema:
                $ref: '#/components/schemas/UnifiedTicketingAccountOutput'
      tags: *ref_3
      x-speakeasy-group: ticketing.accounts
  /ticketing/contacts:
    get:
      operationId: listTicketingContacts
      summary: List all Contacts
      parameters:
        - name: x-connection-token
          required: true
          in: header
          description: The connection token
          schema:
            type: string
        - name: remote_data
          required: false
          in: query
          description: Set to true to include data from the original software.
          schema:
            type: boolean
        - name: limit
          required: false
          in: query
          description: Set to get the number of records.
          schema:
            default: 50
            type: number
        - name: cursor
          required: false
          in: query
          description: Set to get the number of records after this cursor.
          schema:
            type: string
      responses:
        '200':
          description: ''
          content:
            application/json:
              schema:
                allOf:
                  - $ref: '#/components/schemas/PaginatedDto'
                  - properties:
                      data:
                        type: array
                        items:
                          $ref: '#/components/schemas/UnifiedTicketingContactOutput'
      tags: &ref_4
        - ticketing/contacts
      x-speakeasy-group: ticketing.contacts
  /ticketing/contacts/{id}:
    get:
      operationId: retrieveTicketingContact
      summary: Retrieve Contacts
      description: Retrieve Contacts from any connected Ticketing software
      parameters:
        - name: x-connection-token
          required: true
          in: header
          description: The connection token
          schema:
            type: string
        - name: id
          required: true
          in: path
          description: id of the contact you want to retrieve.
          schema:
            type: string
        - name: remote_data
          required: false
          in: query
          description: Set to true to include data from the original Ticketing software.
          schema:
            type: boolean
      responses:
        '200':
          description: ''
          content:
            application/json:
              schema:
                allOf:
                  - $ref: '#/components/schemas/PaginatedDto'
                  - properties:
                      data:
                        type: array
                        items:
                          $ref: '#/components/schemas/UnifiedTicketingContactOutput'
      tags: *ref_4
      x-speakeasy-group: ticketing.contacts
  /sync/status/{vertical}:
    get:
      operationId: status
      summary: Retrieve sync status of a certain vertical
      parameters:
        - name: vertical
          required: true
          in: path
          schema:
            type: string
      responses:
        '200':
          description: ''
      tags: &ref_5
        - sync
      x-speakeasy-group: sync
  /sync/resync:
    post:
      operationId: resync
      summary: Resync common objects across a vertical
      parameters: []
      responses:
        '201':
          description: ''
<<<<<<< HEAD
          content:
            application/json:
              schema:
                $ref: '#/components/schemas/ResyncStatusDto'
      tags: *ref_9
=======
        '201':
          description: ''
      tags: *ref_5
>>>>>>> 01e7c268
      x-speakeasy-group: sync
  /crm/companies:
    get:
      operationId: listCrmCompany
      summary: List  Companies
      parameters:
        - name: x-connection-token
          required: true
          in: header
          description: The connection token
          schema:
            type: string
        - name: remote_data
          required: false
          in: query
          description: Set to true to include data from the original software.
          schema:
            type: boolean
        - name: limit
          required: false
          in: query
          description: Set to get the number of records.
          schema:
            default: 50
            type: number
        - name: cursor
          required: false
          in: query
          description: Set to get the number of records after this cursor.
          schema:
            type: string
      responses:
        '200':
          description: ''
          content:
            application/json:
              schema:
                allOf:
                  - $ref: '#/components/schemas/PaginatedDto'
                  - properties:
                      data:
                        type: array
                        items:
                          $ref: '#/components/schemas/UnifiedCrmCompanyOutput'
      tags: &ref_6
        - crm/companies
      x-speakeasy-group: crm.companies
    post:
      operationId: createCrmCompany
      summary: Create Companies
      description: Create Companies in any supported CRM software
      parameters:
        - name: x-connection-token
          required: true
          in: header
          description: The connection token
          schema:
            type: string
        - name: remote_data
          required: false
          in: query
          description: Set to true to include data from the original CRM software.
          schema:
            type: boolean
      requestBody:
        required: true
        content:
          application/json:
            schema:
              $ref: '#/components/schemas/UnifiedCrmCompanyInput'
      responses:
        '201':
          description: ''
          content:
            application/json:
              schema:
                $ref: '#/components/schemas/UnifiedCrmCompanyOutput'
      tags: *ref_6
      x-speakeasy-group: crm.companies
  /crm/companies/{id}:
    get:
      operationId: retrieveCrmCompany
      summary: Retrieve Companies
      description: Retrieve Companies from any connected Crm software
      parameters:
        - name: x-connection-token
          required: true
          in: header
          description: The connection token
          schema:
            type: string
        - name: id
          required: true
          in: path
          description: id of the company you want to retrieve.
          schema:
            type: string
        - name: remote_data
          required: false
          in: query
          description: Set to true to include data from the original Crm software.
          schema:
            type: boolean
      responses:
        '200':
          description: ''
          content:
            application/json:
              schema:
                $ref: '#/components/schemas/UnifiedCrmCompanyOutput'
      tags: *ref_6
      x-speakeasy-group: crm.companies
  /crm/contacts:
    get:
      operationId: listCrmContacts
      summary: List CRM Contacts
      parameters:
        - name: x-connection-token
          required: true
          in: header
          description: The connection token
          schema:
            type: string
        - name: remote_data
          required: false
          in: query
          description: Set to true to include data from the original software.
          schema:
            type: boolean
        - name: limit
          required: false
          in: query
          description: Set to get the number of records.
          schema:
            default: 50
            type: number
        - name: cursor
          required: false
          in: query
          description: Set to get the number of records after this cursor.
          schema:
            type: string
      responses:
        '200':
          description: ''
          content:
            application/json:
              schema:
                allOf:
                  - $ref: '#/components/schemas/PaginatedDto'
                  - properties:
                      data:
                        type: array
                        items:
                          $ref: '#/components/schemas/UnifiedCrmContactOutput'
      tags: &ref_7
        - crm/contacts
      x-speakeasy-group: crm.contacts
    post:
      operationId: createCrmContact
      summary: Create Contacts
      description: Create Contacts in any supported CRM
      parameters:
        - name: x-connection-token
          required: true
          in: header
          description: The connection token
          schema:
            type: string
        - name: remote_data
          required: false
          in: query
          description: Set to true to include data from the original CRM software.
          schema:
            type: boolean
      requestBody:
        required: true
        content:
          application/json:
            schema:
              $ref: '#/components/schemas/UnifiedCrmContactInput'
      responses:
        '201':
          description: ''
          content:
            application/json:
              schema:
                $ref: '#/components/schemas/UnifiedCrmContactOutput'
      tags: *ref_7
      x-speakeasy-group: crm.contacts
  /crm/contacts/{id}:
    get:
      operationId: retrieveCrmContact
      summary: Retrieve Contacts
      description: Retrieve Contacts from any connected CRM
      parameters:
        - name: x-connection-token
          required: true
          in: header
          description: The connection token
          schema:
            type: string
        - name: id
          required: true
          in: path
          description: id of the `contact` you want to retrive.
          schema:
            type: string
        - name: remote_data
          required: false
          in: query
          description: Set to true to include data from the original CRM software.
          schema:
            type: boolean
      responses:
        '200':
          description: ''
          content:
            application/json:
              schema:
                $ref: '#/components/schemas/UnifiedCrmContactOutput'
      tags: *ref_7
      x-speakeasy-group: crm.contacts
  /crm/deals:
    get:
      operationId: listCrmDeals
      summary: List  Deals
      parameters:
        - name: x-connection-token
          required: true
          in: header
          description: The connection token
          schema:
            type: string
        - name: remote_data
          required: false
          in: query
          description: Set to true to include data from the original software.
          schema:
            type: boolean
        - name: limit
          required: false
          in: query
          description: Set to get the number of records.
          schema:
            default: 50
            type: number
        - name: cursor
          required: false
          in: query
          description: Set to get the number of records after this cursor.
          schema:
            type: string
      responses:
        '200':
          description: ''
          content:
            application/json:
              schema:
                allOf:
                  - $ref: '#/components/schemas/PaginatedDto'
                  - properties:
                      data:
                        type: array
                        items:
                          $ref: '#/components/schemas/UnifiedCrmDealOutput'
      tags: &ref_8
        - crm/deals
      x-speakeasy-group: crm.deals
    post:
      operationId: createCrmDeal
      summary: Create Deals
      description: Create Deals in any supported Crm software
      parameters:
        - name: x-connection-token
          required: true
          in: header
          description: The connection token
          schema:
            type: string
        - name: remote_data
          required: false
          in: query
          description: Set to true to include data from the original Crm software.
          schema:
            type: boolean
      requestBody:
        required: true
        content:
          application/json:
            schema:
              $ref: '#/components/schemas/UnifiedCrmDealInput'
      responses:
        '201':
          description: ''
          content:
            application/json:
              schema:
                $ref: '#/components/schemas/UnifiedCrmDealOutput'
      tags: *ref_8
      x-speakeasy-group: crm.deals
  /crm/deals/{id}:
    get:
      operationId: retrieveCrmDeal
      summary: Retrieve Deals
      description: Retrieve Deals from any connected Crm software
      parameters:
        - name: x-connection-token
          required: true
          in: header
          description: The connection token
          schema:
            type: string
        - name: id
          required: true
          in: path
          description: id of the deal you want to retrieve.
          schema:
            type: string
        - name: remote_data
          required: false
          in: query
          description: Set to true to include data from the original Crm software.
          schema:
            type: boolean
      responses:
        '200':
          description: ''
          content:
            application/json:
              schema:
                $ref: '#/components/schemas/UnifiedCrmDealOutput'
      tags: *ref_8
      x-speakeasy-group: crm.deals
  /crm/engagements:
    get:
      operationId: listCrmEngagements
      summary: List  Engagements
      parameters:
        - name: x-connection-token
          required: true
          in: header
          description: The connection token
          schema:
            type: string
        - name: remote_data
          required: false
          in: query
          description: Set to true to include data from the original software.
          schema:
            type: boolean
        - name: limit
          required: false
          in: query
          description: Set to get the number of records.
          schema:
            default: 50
            type: number
        - name: cursor
          required: false
          in: query
          description: Set to get the number of records after this cursor.
          schema:
            type: string
      responses:
        '200':
          description: ''
          content:
            application/json:
              schema:
                allOf:
                  - $ref: '#/components/schemas/PaginatedDto'
                  - properties:
                      data:
                        type: array
                        items:
                          $ref: '#/components/schemas/UnifiedCrmEngagementOutput'
      tags: &ref_9
        - crm/engagements
      x-speakeasy-group: crm.engagements
    post:
      operationId: createCrmEngagement
      summary: Create Engagements
      description: Create Engagements in any supported Crm software
      parameters:
        - name: x-connection-token
          required: true
          in: header
          description: The connection token
          schema:
            type: string
        - name: remote_data
          required: false
          in: query
          description: Set to true to include data from the original Crm software.
          schema:
            type: boolean
      requestBody:
        required: true
        content:
          application/json:
            schema:
              $ref: '#/components/schemas/UnifiedCrmEngagementInput'
      responses:
        '201':
          description: ''
          content:
            application/json:
              schema:
                $ref: '#/components/schemas/UnifiedCrmEngagementOutput'
      tags: *ref_9
      x-speakeasy-group: crm.engagements
  /crm/engagements/{id}:
    get:
      operationId: retrieveCrmEngagement
      summary: Retrieve Engagements
      description: Retrieve Engagements from any connected Crm software
      parameters:
        - name: x-connection-token
          required: true
          in: header
          description: The connection token
          schema:
            type: string
        - name: id
          required: true
          in: path
          description: id of the engagement you want to retrieve.
          schema:
            type: string
        - name: remote_data
          required: false
          in: query
          description: Set to true to include data from the original Crm software.
          schema:
            type: boolean
      responses:
        '200':
          description: ''
          content:
            application/json:
              schema:
                $ref: '#/components/schemas/UnifiedCrmEngagementOutput'
      tags: *ref_9
      x-speakeasy-group: crm.engagements
  /crm/notes:
    get:
      operationId: listCrmNote
      summary: List  Notes
      parameters:
        - name: x-connection-token
          required: true
          in: header
          description: The connection token
          schema:
            type: string
        - name: remote_data
          required: false
          in: query
          description: Set to true to include data from the original software.
          schema:
            type: boolean
        - name: limit
          required: false
          in: query
          description: Set to get the number of records.
          schema:
            default: 50
            type: number
        - name: cursor
          required: false
          in: query
          description: Set to get the number of records after this cursor.
          schema:
            type: string
      responses:
        '200':
          description: ''
          content:
            application/json:
              schema:
                allOf:
                  - $ref: '#/components/schemas/PaginatedDto'
                  - properties:
                      data:
                        type: array
                        items:
                          $ref: '#/components/schemas/UnifiedCrmNoteOutput'
      tags: &ref_10
        - crm/notes
      x-speakeasy-group: crm.notes
    post:
      operationId: createCrmNote
      summary: Create Notes
      description: Create Notes in any supported Crm software
      parameters:
        - name: x-connection-token
          required: true
          in: header
          description: The connection token
          schema:
            type: string
        - name: remote_data
          required: false
          in: query
          description: Set to true to include data from the original Crm software.
          schema:
            type: boolean
      requestBody:
        required: true
        content:
          application/json:
            schema:
              $ref: '#/components/schemas/UnifiedCrmNoteInput'
      responses:
        '201':
          description: ''
          content:
            application/json:
              schema:
                $ref: '#/components/schemas/UnifiedCrmNoteOutput'
      tags: *ref_10
      x-speakeasy-group: crm.notes
  /crm/notes/{id}:
    get:
      operationId: retrieveCrmNote
      summary: Retrieve Notes
      description: Retrieve Notes from any connected Crm software
      parameters:
        - name: x-connection-token
          required: true
          in: header
          description: The connection token
          schema:
            type: string
        - name: id
          required: true
          in: path
          description: id of the note you want to retrieve.
          schema:
            type: string
        - name: remote_data
          required: false
          in: query
          description: Set to true to include data from the original Crm software.
          schema:
            type: boolean
      responses:
        '200':
          description: ''
          content:
            application/json:
              schema:
                $ref: '#/components/schemas/UnifiedCrmNoteOutput'
      tags: *ref_10
      x-speakeasy-group: crm.notes
  /crm/stages:
    get:
      operationId: listCrmStages
      summary: List  Stages
      parameters:
        - name: x-connection-token
          required: true
          in: header
          description: The connection token
          schema:
            type: string
        - name: remote_data
          required: false
          in: query
          description: Set to true to include data from the original software.
          schema:
            type: boolean
        - name: limit
          required: false
          in: query
          description: Set to get the number of records.
          schema:
            default: 50
            type: number
        - name: cursor
          required: false
          in: query
          description: Set to get the number of records after this cursor.
          schema:
            type: string
      responses:
        '200':
          description: ''
          content:
            application/json:
              schema:
                allOf:
                  - $ref: '#/components/schemas/PaginatedDto'
                  - properties:
                      data:
                        type: array
                        items:
                          $ref: '#/components/schemas/UnifiedCrmStageOutput'
      tags: &ref_11
        - crm/stages
      x-speakeasy-group: crm.stages
  /crm/stages/{id}:
    get:
      operationId: retrieveCrmStage
      summary: Retrieve Stages
      description: Retrieve Stages from any connected Crm software
      parameters:
        - name: x-connection-token
          required: true
          in: header
          description: The connection token
          schema:
            type: string
        - name: id
          required: true
          in: path
          description: id of the stage you want to retrieve.
          schema:
            type: string
        - name: remote_data
          required: false
          in: query
          description: Set to true to include data from the original Crm software.
          schema:
            type: boolean
      responses:
        '200':
          description: ''
          content:
            application/json:
              schema:
                $ref: '#/components/schemas/UnifiedCrmStageOutput'
      tags: *ref_11
      x-speakeasy-group: crm.stages
  /crm/tasks:
    get:
      operationId: listCrmTask
      summary: List  Tasks
      parameters:
        - name: x-connection-token
          required: true
          in: header
          description: The connection token
          schema:
            type: string
        - name: remote_data
          required: false
          in: query
          description: Set to true to include data from the original software.
          schema:
            type: boolean
        - name: limit
          required: false
          in: query
          description: Set to get the number of records.
          schema:
            default: 50
            type: number
        - name: cursor
          required: false
          in: query
          description: Set to get the number of records after this cursor.
          schema:
            type: string
      responses:
        '200':
          description: ''
          content:
            application/json:
              schema:
                allOf:
                  - $ref: '#/components/schemas/PaginatedDto'
                  - properties:
                      data:
                        type: array
                        items:
                          $ref: '#/components/schemas/UnifiedCrmTaskOutput'
      tags: &ref_12
        - crm/tasks
      x-speakeasy-group: crm.tasks
    post:
      operationId: createCrmTask
      summary: Create Tasks
      description: Create Tasks in any supported Crm software
      parameters:
        - name: x-connection-token
          required: true
          in: header
          description: The connection token
          schema:
            type: string
        - name: remote_data
          required: false
          in: query
          description: Set to true to include data from the original Crm software.
          schema:
            type: boolean
      requestBody:
        required: true
        content:
          application/json:
            schema:
              $ref: '#/components/schemas/UnifiedCrmTaskInput'
      responses:
        '201':
          description: ''
          content:
            application/json:
              schema:
                $ref: '#/components/schemas/UnifiedCrmTaskOutput'
      tags: *ref_12
      x-speakeasy-group: crm.tasks
  /crm/tasks/{id}:
    get:
      operationId: retrieveCrmTask
      summary: Retrieve Tasks
      description: Retrieve Tasks from any connected Crm software
      parameters:
        - name: x-connection-token
          required: true
          in: header
          description: The connection token
          schema:
            type: string
        - name: id
          required: true
          in: path
          description: id of the task you want to retrieve.
          schema:
            type: string
        - name: remote_data
          required: false
          in: query
          description: Set to true to include data from the original Crm software.
          schema:
            type: boolean
      responses:
        '200':
          description: ''
          content:
            application/json:
              schema:
                $ref: '#/components/schemas/UnifiedCrmTaskOutput'
      tags: *ref_12
      x-speakeasy-group: crm.tasks
  /crm/users:
    get:
      operationId: listCrmUsers
      summary: List  Users
      parameters:
        - name: x-connection-token
          required: true
          in: header
          description: The connection token
          schema:
            type: string
        - name: remote_data
          required: false
          in: query
          description: Set to true to include data from the original software.
          schema:
            type: boolean
        - name: limit
          required: false
          in: query
          description: Set to get the number of records.
          schema:
            default: 50
            type: number
        - name: cursor
          required: false
          in: query
          description: Set to get the number of records after this cursor.
          schema:
            type: string
      responses:
        '200':
          description: ''
          content:
            application/json:
              schema:
                allOf:
                  - $ref: '#/components/schemas/PaginatedDto'
                  - properties:
                      data:
                        type: array
                        items:
                          $ref: '#/components/schemas/UnifiedCrmUserOutput'
      tags: &ref_13
        - crm/users
      x-speakeasy-group: crm.users
  /crm/users/{id}:
    get:
      operationId: retrieveCrmUser
      summary: Retrieve Users
      description: Retrieve Users from any connected Crm software
      parameters:
        - name: x-connection-token
          required: true
          in: header
          description: The connection token
          schema:
            type: string
        - name: id
          required: true
          in: path
          description: id of the user you want to retrieve.
          schema:
            type: string
        - name: remote_data
          required: false
          in: query
          description: Set to true to include data from the original Crm software.
          schema:
            type: boolean
      responses:
        '200':
          description: ''
          content:
            application/json:
              schema:
                $ref: '#/components/schemas/UnifiedCrmUserOutput'
      tags: *ref_13
      x-speakeasy-group: crm.users
  /ticketing/collections:
    get:
      operationId: listTicketingCollections
      summary: List  Collections
      parameters:
        - name: x-connection-token
          required: true
          in: header
          description: The connection token
          schema:
            type: string
        - name: remote_data
          required: false
          in: query
          description: Set to true to include data from the original software.
          schema:
            type: boolean
        - name: limit
          required: false
          in: query
          description: Set to get the number of records.
          schema:
            default: 50
            type: number
        - name: cursor
          required: false
          in: query
          description: Set to get the number of records after this cursor.
          schema:
            type: string
      responses:
        '200':
          description: ''
          content:
            application/json:
              schema:
                allOf:
                  - $ref: '#/components/schemas/PaginatedDto'
                  - properties:
                      data:
                        type: array
                        items:
                          $ref: >-
                            #/components/schemas/UnifiedTicketingCollectionOutput
      tags: &ref_14
        - ticketing/collections
      x-speakeasy-group: ticketing.collections
  /ticketing/collections/{id}:
    get:
      operationId: retrieveCollection
      summary: Retrieve Collections
      description: Retrieve Collections from any connected Ticketing software
      parameters:
        - name: x-connection-token
          required: true
          in: header
          description: The connection token
          schema:
            type: string
        - name: id
          required: true
          in: path
          description: id of the collection you want to retrieve.
          schema:
            type: string
        - name: remote_data
          required: false
          in: query
          description: Set to true to include data from the original Ticketing software.
          schema:
            type: boolean
      responses:
        '200':
          description: ''
          content:
            application/json:
              schema:
                $ref: '#/components/schemas/UnifiedTicketingCollectionOutput'
      tags: *ref_14
      x-speakeasy-group: ticketing.collections
  /ticketing/comments:
    get:
      operationId: listTicketingComments
      summary: List  Comments
      parameters:
        - name: x-connection-token
          required: true
          in: header
          description: The connection token
          schema:
            type: string
        - name: remote_data
          required: false
          in: query
          description: Set to true to include data from the original software.
          schema:
            type: boolean
        - name: limit
          required: false
          in: query
          description: Set to get the number of records.
          schema:
            default: 50
            type: number
        - name: cursor
          required: false
          in: query
          description: Set to get the number of records after this cursor.
          schema:
            type: string
      responses:
        '200':
          description: ''
          content:
            application/json:
              schema:
                allOf:
                  - $ref: '#/components/schemas/PaginatedDto'
                  - properties:
                      data:
                        type: array
                        items:
                          $ref: '#/components/schemas/UnifiedTicketingCommentOutput'
      tags: &ref_15
        - ticketing/comments
      x-speakeasy-group: ticketing.comments
    post:
      operationId: createTicketingComment
      summary: Create Comments
      description: Create Comments in any supported Ticketing software
      parameters:
        - name: x-connection-token
          required: true
          in: header
          description: The connection token
          schema:
            type: string
        - name: remote_data
          required: false
          in: query
          description: Set to true to include data from the original Ticketing software.
          schema:
            type: boolean
      requestBody:
        required: true
        content:
          application/json:
            schema:
              $ref: '#/components/schemas/UnifiedTicketingCommentInput'
      responses:
        '201':
          description: ''
          content:
            application/json:
              schema:
                $ref: '#/components/schemas/UnifiedTicketingCommentOutput'
      tags: *ref_15
      x-speakeasy-group: ticketing.comments
  /ticketing/comments/{id}:
    get:
      operationId: retrieveTicketingComment
      summary: Retrieve Comments
      description: Retrieve Comments from any connected Ticketing software
      parameters:
        - name: x-connection-token
          required: true
          in: header
          description: The connection token
          schema:
            type: string
        - name: id
          required: true
          in: path
          description: id of the `comment` you want to retrive.
          schema:
            type: string
        - name: remote_data
          required: false
          in: query
          description: Set to true to include data from the original Ticketing software.
          schema:
            type: boolean
      responses:
        '200':
          description: ''
          content:
            application/json:
              schema:
                allOf:
                  - $ref: '#/components/schemas/PaginatedDto'
                  - properties:
                      data:
                        type: array
                        items:
                          $ref: '#/components/schemas/UnifiedTicketingCommentOutput'
      tags: *ref_15
      x-speakeasy-group: ticketing.comments
  /ticketing/tags:
    get:
      operationId: listTicketingTags
      summary: List  Tags
      parameters:
        - name: x-connection-token
          required: true
          in: header
          description: The connection token
          schema:
            type: string
        - name: remote_data
          required: false
          in: query
          description: Set to true to include data from the original software.
          schema:
            type: boolean
        - name: limit
          required: false
          in: query
          description: Set to get the number of records.
          schema:
            default: 50
            type: number
        - name: cursor
          required: false
          in: query
          description: Set to get the number of records after this cursor.
          schema:
            type: string
      responses:
        '200':
          description: ''
          content:
            application/json:
              schema:
                allOf:
                  - $ref: '#/components/schemas/PaginatedDto'
                  - properties:
                      data:
                        type: array
                        items:
                          $ref: '#/components/schemas/UnifiedTicketingTagOutput'
      tags: &ref_16
        - ticketing/tags
      x-speakeasy-group: ticketing.tags
  /ticketing/tags/{id}:
    get:
      operationId: retrieveTicketingTag
      summary: Retrieve Tags
      description: Retrieve Tags from any connected Ticketing software
      parameters:
        - name: x-connection-token
          required: true
          in: header
          description: The connection token
          schema:
            type: string
        - name: id
          required: true
          in: path
          description: id of the tag you want to retrieve.
          schema:
            type: string
        - name: remote_data
          required: false
          in: query
          description: Set to true to include data from the original Ticketing software.
          schema:
            type: boolean
      responses:
        '200':
          description: ''
          content:
            application/json:
              schema:
                $ref: '#/components/schemas/UnifiedTicketingTagOutput'
      tags: *ref_16
      x-speakeasy-group: ticketing.tags
  /ticketing/teams:
    get:
      operationId: listTicketingTeams
      summary: List  Teams
      parameters:
        - name: x-connection-token
          required: true
          in: header
          description: The connection token
          schema:
            type: string
        - name: remote_data
          required: false
          in: query
          description: Set to true to include data from the original software.
          schema:
            type: boolean
        - name: limit
          required: false
          in: query
          description: Set to get the number of records.
          schema:
            default: 50
            type: number
        - name: cursor
          required: false
          in: query
          description: Set to get the number of records after this cursor.
          schema:
            type: string
      responses:
        '200':
          description: ''
          content:
            application/json:
              schema:
                allOf:
                  - $ref: '#/components/schemas/PaginatedDto'
                  - properties:
                      data:
                        type: array
                        items:
                          $ref: '#/components/schemas/UnifiedTicketingTeamOutput'
      tags: &ref_17
        - ticketing/teams
      x-speakeasy-group: ticketing.teams
  /ticketing/teams/{id}:
    get:
      operationId: retrieveTicketingTeam
      summary: Retrieve Teams
      description: Retrieve Teams from any connected Ticketing software
      parameters:
        - name: x-connection-token
          required: true
          in: header
          description: The connection token
          schema:
            type: string
        - name: id
          required: true
          in: path
          description: id of the team you want to retrieve.
          schema:
            type: string
        - name: remote_data
          required: false
          in: query
          description: Set to true to include data from the original Ticketing software.
          schema:
            type: boolean
      responses:
        '200':
          description: ''
          content:
            application/json:
              schema:
                $ref: '#/components/schemas/UnifiedTicketingTeamOutput'
      tags: *ref_17
      x-speakeasy-group: ticketing.teams
  /linked_users:
    post:
      operationId: createLinkedUser
      summary: Create Linked Users
      parameters: []
      requestBody:
        required: true
        content:
          application/json:
            schema:
              $ref: '#/components/schemas/CreateLinkedUserDto'
      responses:
        '201':
          description: ''
<<<<<<< HEAD
          content:
            application/json:
              schema:
                $ref: '#/components/schemas/LinkedUserResponse'
      tags: &ref_34
=======
      tags: &ref_18
>>>>>>> 01e7c268
        - linkedUsers
    get:
      operationId: listLinkedUsers
      summary: List Linked Users
      parameters: []
      responses:
        '200':
          description: ''
<<<<<<< HEAD
          content:
            application/json:
              schema:
                type: array
                items:
                  $ref: '#/components/schemas/LinkedUserResponse'
      tags: *ref_34
=======
      tags: *ref_18
>>>>>>> 01e7c268
  /linked_users/batch:
    post:
      operationId: importBatch
      summary: Add Batch Linked Users
      parameters: []
      requestBody:
        required: true
        content:
          application/json:
            schema:
              $ref: '#/components/schemas/CreateBatchLinkedUserDto'
      responses:
        '201':
          description: ''
<<<<<<< HEAD
          content:
            application/json:
              schema:
                type: array
                items:
                  $ref: '#/components/schemas/LinkedUserResponse'
      tags: *ref_34
=======
      tags: *ref_18
>>>>>>> 01e7c268
      x-speakeasy-group: linked_users.batch
  /linked_users/single:
    get:
      operationId: retrieveLinkedUser
      summary: Retrieve Linked Users
      parameters:
        - name: id
          required: true
          in: query
          schema:
            type: string
      responses:
        '200':
          description: ''
<<<<<<< HEAD
          content:
            application/json:
              schema:
                $ref: '#/components/schemas/LinkedUserResponse'
      tags: *ref_34
=======
      tags: *ref_18
>>>>>>> 01e7c268
      x-speakeasy-group: linked_users.single
  /linked_users/fromRemoteId:
    get:
      operationId: remoteId
      summary: Retrieve a Linked User From A Remote Id
      parameters:
        - name: remoteId
          required: true
          in: query
          schema:
            type: string
      responses:
        '200':
          description: ''
<<<<<<< HEAD
          content:
            application/json:
              schema:
                $ref: '#/components/schemas/LinkedUserResponse'
      tags: *ref_34
=======
      tags: *ref_18
>>>>>>> 01e7c268
      x-speakeasy-group: linked_users.fromremoteid
  /field_mappings/define:
    post:
      operationId: definitions
      summary: Define target Field
      parameters: []
      requestBody:
        required: true
        content:
          application/json:
            schema:
              $ref: '#/components/schemas/DefineTargetFieldDto'
      responses:
        '201':
          description: ''
<<<<<<< HEAD
          content:
            application/json:
              schema:
                $ref: '#/components/schemas/CustomFieldResponse'
      tags: &ref_35
=======
      tags: &ref_19
>>>>>>> 01e7c268
        - fieldMappings
      x-speakeasy-group: field_mappings.define
  /field_mappings:
    post:
      operationId: defineCustomField
      summary: Create Custom Field
      parameters: []
      requestBody:
        required: true
        content:
          application/json:
            schema:
              $ref: '#/components/schemas/CustomFieldCreateDto'
      responses:
        '201':
          description: ''
<<<<<<< HEAD
          content:
            application/json:
              schema:
                $ref: '#/components/schemas/CustomFieldResponse'
      tags: *ref_35
=======
      tags: *ref_19
>>>>>>> 01e7c268
  /field_mappings/map:
    post:
      operationId: map
      summary: Map Custom Field
      parameters: []
      requestBody:
        required: true
        content:
          application/json:
            schema:
              $ref: '#/components/schemas/MapFieldToProviderDto'
      responses:
        '201':
          description: ''
<<<<<<< HEAD
          content:
            application/json:
              schema:
                $ref: '#/components/schemas/CustomFieldResponse'
      tags: *ref_35
=======
      tags: *ref_19
>>>>>>> 01e7c268
      x-speakeasy-group: field_mappings.map
  /passthrough:
    post:
      operationId: request
      summary: Make a passthrough request
      parameters:
        - name: integrationId
          required: true
          in: query
          schema:
            type: string
        - name: linkedUserId
          required: true
          in: query
          schema:
            type: string
        - name: vertical
          required: true
          in: query
          schema:
            type: string
      requestBody:
        required: true
        content:
          application/json:
            schema:
              $ref: '#/components/schemas/PassThroughRequestDto'
      responses:
        '201':
          description: ''
          content:
            application/json:
              schema:
                $ref: '#/components/schemas/PassThroughResponse'
        '201':
          description: ''
          content:
            application/json:
              schema:
                $ref: '#/components/schemas/PassThroughResponse'
      tags:
        - passthrough
  /hris/bankinfos:
    get:
      operationId: listHrisBankinfo
      summary: List  Bankinfos
      parameters:
        - name: x-connection-token
          required: true
          in: header
          description: The connection token
          schema:
            type: string
        - name: remote_data
          required: false
          in: query
          description: Set to true to include data from the original software.
          schema:
            type: boolean
        - name: limit
          required: false
          in: query
          description: Set to get the number of records.
          schema:
            default: 50
            type: number
        - name: cursor
          required: false
          in: query
          description: Set to get the number of records after this cursor.
          schema:
            type: string
      responses:
        '200':
          description: ''
          content:
            application/json:
              schema:
                allOf:
                  - $ref: '#/components/schemas/PaginatedDto'
                  - properties:
                      data:
                        type: array
                        items:
                          $ref: '#/components/schemas/UnifiedHrisBankinfoOutput'
      tags: &ref_20
        - hris/bankinfos
      x-speakeasy-group: hris.bankinfos
  /hris/bankinfos/{id}:
    get:
      operationId: retrieveHrisBankinfo
      summary: Retrieve Bank Infos
      description: Retrieve Bank Infos from any connected Hris software
      parameters:
        - name: x-connection-token
          required: true
          in: header
          description: The connection token
          schema:
            type: string
        - name: id
          required: true
          in: path
          description: id of the bankinfo you want to retrieve.
          schema:
            type: string
        - name: remote_data
          required: false
          in: query
          description: Set to true to include data from the original Hris software.
          schema:
            type: boolean
      responses:
        '200':
          description: ''
          content:
            application/json:
              schema:
                $ref: '#/components/schemas/UnifiedHrisBankinfoOutput'
      tags: *ref_20
      x-speakeasy-group: hris.bankinfos
  /hris/benefits:
    get:
      operationId: listHrisBenefit
      summary: List  Benefits
      parameters:
        - name: x-connection-token
          required: true
          in: header
          description: The connection token
          schema:
            type: string
        - name: remote_data
          required: false
          in: query
          description: Set to true to include data from the original software.
          schema:
            type: boolean
        - name: limit
          required: false
          in: query
          description: Set to get the number of records.
          schema:
            default: 50
            type: number
        - name: cursor
          required: false
          in: query
          description: Set to get the number of records after this cursor.
          schema:
            type: string
      responses:
        '200':
          description: ''
          content:
            application/json:
              schema:
                allOf:
                  - $ref: '#/components/schemas/PaginatedDto'
                  - properties:
                      data:
                        type: array
                        items:
                          $ref: '#/components/schemas/UnifiedHrisBenefitOutput'
      tags: &ref_21
        - hris/benefits
      x-speakeasy-group: hris.benefits
  /hris/benefits/{id}:
    get:
      operationId: retrieveHrisBenefit
      summary: Retrieve Benefits
      description: Retrieve Benefits from any connected Hris software
      parameters:
        - name: x-connection-token
          required: true
          in: header
          description: The connection token
          schema:
            type: string
        - name: id
          required: true
          in: path
          description: id of the benefit you want to retrieve.
          schema:
            type: string
        - name: remote_data
          required: false
          in: query
          description: Set to true to include data from the original Hris software.
          schema:
            type: boolean
      responses:
        '200':
          description: ''
          content:
            application/json:
              schema:
                $ref: '#/components/schemas/UnifiedHrisBenefitOutput'
      tags: *ref_21
      x-speakeasy-group: hris.benefits
  /hris/companies:
    get:
      operationId: listHrisCompanys
      summary: List  Companys
      parameters:
        - name: x-connection-token
          required: true
          in: header
          description: The connection token
          schema:
            type: string
        - name: remote_data
          required: false
          in: query
          description: Set to true to include data from the original software.
          schema:
            type: boolean
        - name: limit
          required: false
          in: query
          description: Set to get the number of records.
          schema:
            default: 50
            type: number
        - name: cursor
          required: false
          in: query
          description: Set to get the number of records after this cursor.
          schema:
            type: string
      responses:
        '200':
          description: ''
          content:
            application/json:
              schema:
                allOf:
                  - $ref: '#/components/schemas/PaginatedDto'
                  - properties:
                      data:
                        type: array
                        items:
                          $ref: '#/components/schemas/UnifiedHrisCompanyOutput'
      tags:
        - hris/companies
      x-speakeasy-group: hris.companies
  /hris/dependents:
    get:
      operationId: listHrisDependents
      summary: List  Dependents
      parameters:
        - name: x-connection-token
          required: true
          in: header
          description: The connection token
          schema:
            type: string
        - name: remote_data
          required: false
          in: query
          description: Set to true to include data from the original software.
          schema:
            type: boolean
        - name: limit
          required: false
          in: query
          description: Set to get the number of records.
          schema:
            default: 50
            type: number
        - name: cursor
          required: false
          in: query
          description: Set to get the number of records after this cursor.
          schema:
            type: string
      responses:
        '200':
          description: ''
          content:
            application/json:
              schema:
                allOf:
                  - $ref: '#/components/schemas/PaginatedDto'
                  - properties:
                      data:
                        type: array
                        items:
                          $ref: '#/components/schemas/UnifiedHrisDependentOutput'
      tags: &ref_22
        - hris/dependents
      x-speakeasy-group: hris.dependents
  /hris/dependents/{id}:
    get:
      operationId: retrieveHrisDependent
      summary: Retrieve Dependents
      description: Retrieve Dependents from any connected Hris software
      parameters:
        - name: x-connection-token
          required: true
          in: header
          description: The connection token
          schema:
            type: string
        - name: id
          required: true
          in: path
          description: id of the dependent you want to retrieve.
          schema:
            type: string
        - name: remote_data
          required: false
          in: query
          description: Set to true to include data from the original Hris software.
          schema:
            type: boolean
      responses:
        '200':
          description: ''
          content:
            application/json:
              schema:
                $ref: '#/components/schemas/UnifiedHrisDependentOutput'
      tags: *ref_22
      x-speakeasy-group: hris.dependents
  /hris/employeepayrollruns:
    get:
      operationId: listHrisEmployeePayrollRun
      summary: List  EmployeePayrollRuns
      parameters:
        - name: x-connection-token
          required: true
          in: header
          description: The connection token
          schema:
            type: string
        - name: remote_data
          required: false
          in: query
          description: Set to true to include data from the original software.
          schema:
            type: boolean
        - name: limit
          required: false
          in: query
          description: Set to get the number of records.
          schema:
            default: 50
            type: number
        - name: cursor
          required: false
          in: query
          description: Set to get the number of records after this cursor.
          schema:
            type: string
      responses:
        '200':
          description: ''
          content:
            application/json:
              schema:
                allOf:
                  - $ref: '#/components/schemas/PaginatedDto'
                  - properties:
                      data:
                        type: array
                        items:
                          $ref: >-
                            #/components/schemas/UnifiedHrisEmployeepayrollrunOutput
      tags: &ref_23
        - hris/employeepayrollruns
      x-speakeasy-group: hris.employeepayrollruns
  /hris/employeepayrollruns/{id}:
    get:
      operationId: retrieveHrisEmployeePayrollRun
      summary: Retrieve Employee Payroll Runs
      description: Retrieve Employee Payroll Runs from any connected Hris software
      parameters:
        - name: x-connection-token
          required: true
          in: header
          description: The connection token
          schema:
            type: string
        - name: id
          required: true
          in: path
          description: id of the employeepayrollrun you want to retrieve.
          schema:
            type: string
        - name: remote_data
          required: false
          in: query
          description: Set to true to include data from the original Hris software.
          schema:
            type: boolean
      responses:
        '200':
          description: ''
          content:
            application/json:
              schema:
                $ref: '#/components/schemas/UnifiedHrisEmployeepayrollrunOutput'
      tags: *ref_23
      x-speakeasy-group: hris.employeepayrollruns
  /hris/employees:
    get:
      operationId: listHrisEmployee
      summary: List  Employees
      parameters:
        - name: x-connection-token
          required: true
          in: header
          description: The connection token
          schema:
            type: string
        - name: remote_data
          required: false
          in: query
          description: Set to true to include data from the original software.
          schema:
            type: boolean
        - name: limit
          required: false
          in: query
          description: Set to get the number of records.
          schema:
            default: 50
            type: number
        - name: cursor
          required: false
          in: query
          description: Set to get the number of records after this cursor.
          schema:
            type: string
      responses:
        '200':
          description: ''
          content:
            application/json:
              schema:
                allOf:
                  - $ref: '#/components/schemas/PaginatedDto'
                  - properties:
                      data:
                        type: array
                        items:
                          $ref: '#/components/schemas/UnifiedHrisEmployeeOutput'
      tags: &ref_24
        - hris/employees
      x-speakeasy-group: hris.employees
    post:
      operationId: createHrisEmployee
      summary: Create Employees
      description: Create Employees in any supported Hris software
      parameters:
        - name: x-connection-token
          required: true
          in: header
          description: The connection token
          schema:
            type: string
        - name: remote_data
          required: false
          in: query
          description: Set to true to include data from the original Hris software.
          schema:
            type: boolean
      requestBody:
        required: true
        content:
          application/json:
            schema:
              $ref: '#/components/schemas/UnifiedHrisEmployeeInput'
      responses:
        '201':
          description: ''
          content:
            application/json:
              schema:
                $ref: '#/components/schemas/UnifiedHrisEmployeeOutput'
      tags: *ref_24
      x-speakeasy-group: hris.employees
  /hris/employees/{id}:
    get:
      operationId: retrieveHrisEmployee
      summary: Retrieven Employees
      description: Retrieven Employees from any connected Hris software
      parameters:
        - name: x-connection-token
          required: true
          in: header
          description: The connection token
          schema:
            type: string
        - name: id
          required: true
          in: path
          description: id of the employee you want to retrieve.
          schema:
            type: string
        - name: remote_data
          required: false
          in: query
          description: Set to true to include data from the original Hris software.
          schema:
            type: boolean
      responses:
        '200':
          description: ''
          content:
            application/json:
              schema:
                $ref: '#/components/schemas/UnifiedHrisEmployeeOutput'
      tags: *ref_24
      x-speakeasy-group: hris.employees
  /hris/employerbenefits:
    get:
      operationId: listHrisEmployerBenefit
      summary: List  EmployerBenefits
      parameters:
        - name: x-connection-token
          required: true
          in: header
          description: The connection token
          schema:
            type: string
        - name: remote_data
          required: false
          in: query
          description: Set to true to include data from the original software.
          schema:
            type: boolean
        - name: limit
          required: false
          in: query
          description: Set to get the number of records.
          schema:
            default: 50
            type: number
        - name: cursor
          required: false
          in: query
          description: Set to get the number of records after this cursor.
          schema:
            type: string
      responses:
        '200':
          description: ''
          content:
            application/json:
              schema:
                allOf:
                  - $ref: '#/components/schemas/PaginatedDto'
                  - properties:
                      data:
                        type: array
                        items:
                          $ref: >-
                            #/components/schemas/UnifiedHrisEmployerbenefitOutput
      tags: &ref_25
        - hris/employerbenefits
      x-speakeasy-group: hris.employerbenefits
  /hris/employerbenefits/{id}:
    get:
      operationId: retrieveHrisEmployerBenefit
      summary: Retrieve Employer Benefits
      description: Retrieve Employer Benefits from any connected Hris software
      parameters:
        - name: x-connection-token
          required: true
          in: header
          description: The connection token
          schema:
            type: string
        - name: id
          required: true
          in: path
          description: id of the employerbenefit you want to retrieve.
          schema:
            type: string
        - name: remote_data
          required: false
          in: query
          description: Set to true to include data from the original Hris software.
          schema:
            type: boolean
      responses:
        '200':
          description: ''
          content:
            application/json:
              schema:
                $ref: '#/components/schemas/UnifiedHrisEmployerbenefitOutput'
      tags: *ref_25
      x-speakeasy-group: hris.employerbenefits
  /hris/employments:
    get:
      operationId: listHrisEmployment
      summary: List  Employments
      parameters:
        - name: x-connection-token
          required: true
          in: header
          description: The connection token
          schema:
            type: string
        - name: remote_data
          required: false
          in: query
          description: Set to true to include data from the original software.
          schema:
            type: boolean
        - name: limit
          required: false
          in: query
          description: Set to get the number of records.
          schema:
            default: 50
            type: number
        - name: cursor
          required: false
          in: query
          description: Set to get the number of records after this cursor.
          schema:
            type: string
      responses:
        '200':
          description: ''
          content:
            application/json:
              schema:
                allOf:
                  - $ref: '#/components/schemas/PaginatedDto'
                  - properties:
                      data:
                        type: array
                        items:
                          $ref: '#/components/schemas/UnifiedHrisEmploymentOutput'
      tags: &ref_26
        - hris/employments
      x-speakeasy-group: hris.employments
  /hris/employments/{id}:
    get:
      operationId: retrieveHrisEmployment
      summary: Retrieve Employments
      description: Retrieve Employments from any connected Hris software
      parameters:
        - name: x-connection-token
          required: true
          in: header
          description: The connection token
          schema:
            type: string
        - name: id
          required: true
          in: path
          description: id of the employment you want to retrieve.
          schema:
            type: string
        - name: remote_data
          required: false
          in: query
          description: Set to true to include data from the original Hris software.
          schema:
            type: boolean
      responses:
        '200':
          description: ''
          content:
            application/json:
              schema:
                $ref: '#/components/schemas/UnifiedHrisEmploymentOutput'
      tags: *ref_26
      x-speakeasy-group: hris.employments
  /hris/groups:
    get:
      operationId: listHrisGroup
      summary: List  Groups
      parameters:
        - name: x-connection-token
          required: true
          in: header
          description: The connection token
          schema:
            type: string
        - name: remote_data
          required: false
          in: query
          description: Set to true to include data from the original software.
          schema:
            type: boolean
        - name: limit
          required: false
          in: query
          description: Set to get the number of records.
          schema:
            default: 50
            type: number
        - name: cursor
          required: false
          in: query
          description: Set to get the number of records after this cursor.
          schema:
            type: string
      responses:
        '200':
          description: ''
          content:
            application/json:
              schema:
                allOf:
                  - $ref: '#/components/schemas/PaginatedDto'
                  - properties:
                      data:
                        type: array
                        items:
                          $ref: '#/components/schemas/UnifiedHrisGroupOutput'
      tags: &ref_27
        - hris/groups
      x-speakeasy-group: hris.groups
  /hris/groups/{id}:
    get:
      operationId: retrieveHrisGroup
      summary: Retrieve Groups
      description: Retrieve Groups from any connected Hris software
      parameters:
        - name: x-connection-token
          required: true
          in: header
          description: The connection token
          schema:
            type: string
        - name: id
          required: true
          in: path
          description: id of the group you want to retrieve.
          schema:
            type: string
        - name: remote_data
          required: false
          in: query
          description: Set to true to include data from the original Hris software.
          schema:
            type: boolean
      responses:
        '200':
          description: ''
          content:
            application/json:
              schema:
                $ref: '#/components/schemas/UnifiedHrisGroupOutput'
      tags: *ref_27
      x-speakeasy-group: hris.groups
  /hris/locations:
    get:
      operationId: listHrisLocation
      summary: List  Locations
      parameters:
        - name: x-connection-token
          required: true
          in: header
          description: The connection token
          schema:
            type: string
        - name: remote_data
          required: false
          in: query
          description: Set to true to include data from the original software.
          schema:
            type: boolean
        - name: limit
          required: false
          in: query
          description: Set to get the number of records.
          schema:
            default: 50
            type: number
        - name: cursor
          required: false
          in: query
          description: Set to get the number of records after this cursor.
          schema:
            type: string
      responses:
        '200':
          description: ''
          content:
            application/json:
              schema:
                allOf:
                  - $ref: '#/components/schemas/PaginatedDto'
                  - properties:
                      data:
                        type: array
                        items:
                          $ref: '#/components/schemas/UnifiedHrisLocationOutput'
      tags: &ref_28
        - hris/locations
      x-speakeasy-group: hris.locations
  /hris/locations/{id}:
    get:
      operationId: retrieveHrisLocation
      summary: Retrieve Locations
      description: Retrieve Locations from any connected Hris software
      parameters:
        - name: x-connection-token
          required: true
          in: header
          description: The connection token
          schema:
            type: string
        - name: id
          required: true
          in: path
          description: id of the location you want to retrieve.
          schema:
            type: string
        - name: remote_data
          required: false
          in: query
          description: Set to true to include data from the original Hris software.
          schema:
            type: boolean
      responses:
        '200':
          description: ''
          content:
            application/json:
              schema:
                $ref: '#/components/schemas/UnifiedHrisLocationOutput'
      tags: *ref_28
      x-speakeasy-group: hris.locations
  /hris/paygroups:
    get:
      operationId: listHrisPaygroup
      summary: List  PayGroups
      parameters:
        - name: x-connection-token
          required: true
          in: header
          description: The connection token
          schema:
            type: string
        - name: remote_data
          required: false
          in: query
          description: Set to true to include data from the original software.
          schema:
            type: boolean
        - name: limit
          required: false
          in: query
          description: Set to get the number of records.
          schema:
            default: 50
            type: number
        - name: cursor
          required: false
          in: query
          description: Set to get the number of records after this cursor.
          schema:
            type: string
      responses:
        '200':
          description: ''
          content:
            application/json:
              schema:
                allOf:
                  - $ref: '#/components/schemas/PaginatedDto'
                  - properties:
                      data:
                        type: array
                        items:
                          $ref: '#/components/schemas/UnifiedHrisPaygroupOutput'
      tags: &ref_29
        - hris/paygroups
      x-speakeasy-group: hris.paygroups
  /hris/paygroups/{id}:
    get:
      operationId: retrieveHrisPaygroup
      summary: Retrieve Pay Groups
      description: Retrieve Pay Groups from any connected Hris software
      parameters:
        - name: x-connection-token
          required: true
          in: header
          description: The connection token
          schema:
            type: string
        - name: id
          required: true
          in: path
          description: id of the paygroup you want to retrieve.
          schema:
            type: string
        - name: remote_data
          required: false
          in: query
          description: Set to true to include data from the original Hris software.
          schema:
            type: boolean
      responses:
        '200':
          description: ''
          content:
            application/json:
              schema:
                $ref: '#/components/schemas/UnifiedHrisPaygroupOutput'
      tags: *ref_29
      x-speakeasy-group: hris.paygroups
  /hris/payrollruns:
    get:
      operationId: listHrisPayrollRuns
      summary: List  PayrollRuns
      parameters:
        - name: x-connection-token
          required: true
          in: header
          description: The connection token
          schema:
            type: string
        - name: remote_data
          required: false
          in: query
          description: Set to true to include data from the original software.
          schema:
            type: boolean
        - name: limit
          required: false
          in: query
          description: Set to get the number of records.
          schema:
            default: 50
            type: number
        - name: cursor
          required: false
          in: query
          description: Set to get the number of records after this cursor.
          schema:
            type: string
      responses:
        '200':
          description: ''
          content:
            application/json:
              schema:
                allOf:
                  - $ref: '#/components/schemas/PaginatedDto'
                  - properties:
                      data:
                        type: array
                        items:
                          $ref: '#/components/schemas/UnifiedHrisPayrollrunOutput'
      tags:
        - hris/payrollruns
      x-speakeasy-group: hris.payrollruns
  /hris/timeoffs:
    get:
      operationId: listHrisTimeoffs
      summary: List  Timeoffs
      parameters:
        - name: x-connection-token
          required: true
          in: header
          description: The connection token
          schema:
            type: string
        - name: remote_data
          required: false
          in: query
          description: Set to true to include data from the original software.
          schema:
            type: boolean
        - name: limit
          required: false
          in: query
          description: Set to get the number of records.
          schema:
            default: 50
            type: number
        - name: cursor
          required: false
          in: query
          description: Set to get the number of records after this cursor.
          schema:
            type: string
      responses:
        '200':
          description: ''
          content:
            application/json:
              schema:
                allOf:
                  - $ref: '#/components/schemas/PaginatedDto'
                  - properties:
                      data:
                        type: array
                        items:
                          $ref: '#/components/schemas/UnifiedHrisTimeoffOutput'
      tags: &ref_30
        - hris/timeoffs
      x-speakeasy-group: hris.timeoffs
    post:
      operationId: createHrisTimeoff
      summary: Create Timeoffs
      description: Create Timeoffs in any supported Hris software
      parameters:
        - name: x-connection-token
          required: true
          in: header
          description: The connection token
          schema:
            type: string
        - name: remote_data
          required: false
          in: query
          description: Set to true to include data from the original Hris software.
          schema:
            type: boolean
      requestBody:
        required: true
        content:
          application/json:
            schema:
              $ref: '#/components/schemas/UnifiedHrisTimeoffInput'
      responses:
        '201':
          description: ''
          content:
            application/json:
              schema:
                $ref: '#/components/schemas/UnifiedHrisTimeoffOutput'
      tags: *ref_30
      x-speakeasy-group: hris.timeoffs
  /hris/timeoffs/{id}:
    get:
      operationId: retrieveHrisTimeoff
      summary: Retrieve Timeoffs
      description: Retrieve Timeoffs from any connected Hris software
      parameters:
        - name: x-connection-token
          required: true
          in: header
          description: The connection token
          schema:
            type: string
        - name: id
          required: true
          in: path
          description: id of the timeoff you want to retrieve.
          schema:
            type: string
        - name: remote_data
          required: false
          in: query
          description: Set to true to include data from the original Hris software.
          schema:
            type: boolean
      responses:
        '200':
          description: ''
          content:
            application/json:
              schema:
                $ref: '#/components/schemas/UnifiedHrisTimeoffOutput'
      tags: *ref_30
      x-speakeasy-group: hris.timeoffs
  /hris/timeoffbalances:
    get:
      operationId: listHrisTimeoffbalance
      summary: List  TimeoffBalances
      parameters:
        - name: x-connection-token
          required: true
          in: header
          description: The connection token
          schema:
            type: string
        - name: remote_data
          required: false
          in: query
          description: Set to true to include data from the original software.
          schema:
            type: boolean
        - name: limit
          required: false
          in: query
          description: Set to get the number of records.
          schema:
            default: 50
            type: number
        - name: cursor
          required: false
          in: query
          description: Set to get the number of records after this cursor.
          schema:
            type: string
      responses:
        '200':
          description: ''
          content:
            application/json:
              schema:
                allOf:
                  - $ref: '#/components/schemas/PaginatedDto'
                  - properties:
                      data:
                        type: array
                        items:
                          $ref: '#/components/schemas/UnifiedHrisTimeoffbalanceOutput'
      tags: &ref_31
        - hris/timeoffbalances
      x-speakeasy-group: hris.timeoffbalances
  /hris/timeoffbalances/{id}:
    get:
      operationId: retrieveHrisTimeoffbalance
      summary: Retrieve Time off Balances
      description: Retrieve Time off Balances from any connected Hris software
      parameters:
        - name: x-connection-token
          required: true
          in: header
          description: The connection token
          schema:
            type: string
        - name: id
          required: true
          in: path
          description: id of the timeoffbalance you want to retrieve.
          schema:
            type: string
        - name: remote_data
          required: false
          in: query
          description: Set to true to include data from the original Hris software.
          schema:
            type: boolean
      responses:
        '200':
          description: ''
          content:
            application/json:
              schema:
                $ref: '#/components/schemas/UnifiedHrisTimeoffbalanceOutput'
      tags: *ref_31
      x-speakeasy-group: hris.timeoffbalances
  /marketingautomation/actions:
    get:
      operationId: listMarketingautomationAction
      summary: List  Actions
      parameters:
        - name: x-connection-token
          required: true
          in: header
          description: The connection token
          schema:
            type: string
        - name: remote_data
          required: false
          in: query
          description: Set to true to include data from the original software.
          schema:
            type: boolean
        - name: limit
          required: false
          in: query
          description: Set to get the number of records.
          schema:
            default: 50
            type: number
        - name: cursor
          required: false
          in: query
          description: Set to get the number of records after this cursor.
          schema:
            type: string
      responses:
        '200':
          description: ''
          content:
            application/json:
              schema:
                allOf:
                  - $ref: '#/components/schemas/PaginatedDto'
                  - properties:
                      data:
                        type: array
                        items:
                          $ref: >-
                            #/components/schemas/UnifiedMarketingautomationActionOutput
      tags: &ref_32
        - marketingautomation/actions
      x-speakeasy-group: marketingautomation.actions
    post:
      operationId: createMarketingautomationAction
      summary: Create Action
      description: Create a action in any supported Marketingautomation software
      parameters:
        - name: x-connection-token
          required: true
          in: header
          description: The connection token
          schema:
            type: string
        - name: remote_data
          required: false
          in: query
          description: >-
            Set to true to include data from the original Marketingautomation
            software.
          schema:
            type: boolean
      requestBody:
        required: true
        content:
          application/json:
            schema:
              $ref: '#/components/schemas/UnifiedMarketingautomationActionInput'
      responses:
        '201':
          description: ''
          content:
            application/json:
              schema:
                $ref: '#/components/schemas/UnifiedMarketingautomationActionOutput'
      tags: *ref_32
      x-speakeasy-group: marketingautomation.actions
  /marketingautomation/actions/{id}:
    get:
      operationId: retrieveMarketingautomationAction
      summary: Retrieve Actions
      description: Retrieve Actions from any connected Marketingautomation software
      parameters:
        - name: x-connection-token
          required: true
          in: header
          description: The connection token
          schema:
            type: string
        - name: id
          required: true
          in: path
          description: id of the action you want to retrieve.
          schema:
            type: string
        - name: remote_data
          required: false
          in: query
          description: >-
            Set to true to include data from the original Marketingautomation
            software.
          schema:
            type: boolean
      responses:
        '200':
          description: ''
          content:
            application/json:
              schema:
                $ref: '#/components/schemas/UnifiedMarketingautomationActionOutput'
      tags: *ref_32
      x-speakeasy-group: marketingautomation.actions
  /marketingautomation/automations:
    get:
      operationId: listMarketingautomationAutomation
      summary: List  Automations
      parameters:
        - name: x-connection-token
          required: true
          in: header
          description: The connection token
          schema:
            type: string
        - name: remote_data
          required: false
          in: query
          description: Set to true to include data from the original software.
          schema:
            type: boolean
        - name: limit
          required: false
          in: query
          description: Set to get the number of records.
          schema:
            default: 50
            type: number
        - name: cursor
          required: false
          in: query
          description: Set to get the number of records after this cursor.
          schema:
            type: string
      responses:
        '200':
          description: ''
          content:
            application/json:
              schema:
                allOf:
                  - $ref: '#/components/schemas/PaginatedDto'
                  - properties:
                      data:
                        type: array
                        items:
                          $ref: >-
                            #/components/schemas/UnifiedMarketingautomationAutomationOutput
      tags: &ref_33
        - marketingautomation/automations
      x-speakeasy-group: marketingautomation.automations
    post:
      operationId: createMarketingautomationAutomation
      summary: Create Automation
      description: Create a automation in any supported Marketingautomation software
      parameters:
        - name: x-connection-token
          required: true
          in: header
          description: The connection token
          schema:
            type: string
        - name: remote_data
          required: false
          in: query
          description: >-
            Set to true to include data from the original Marketingautomation
            software.
          schema:
            type: boolean
      requestBody:
        required: true
        content:
          application/json:
            schema:
              $ref: '#/components/schemas/UnifiedMarketingautomationAutomationInput'
      responses:
        '201':
          description: ''
          content:
            application/json:
              schema:
                $ref: >-
                  #/components/schemas/UnifiedMarketingautomationAutomationOutput
      tags: *ref_33
      x-speakeasy-group: marketingautomation.automations
  /marketingautomation/automations/{id}:
    get:
      operationId: retrieveMarketingautomationAutomation
      summary: Retrieve Automations
      description: Retrieve Automations from any connected Marketingautomation software
      parameters:
        - name: x-connection-token
          required: true
          in: header
          description: The connection token
          schema:
            type: string
        - name: id
          required: true
          in: path
          description: id of the automation you want to retrieve.
          schema:
            type: string
        - name: remote_data
          required: false
          in: query
          description: >-
            Set to true to include data from the original Marketingautomation
            software.
          schema:
            type: boolean
      responses:
        '200':
          description: ''
          content:
            application/json:
              schema:
                $ref: >-
                  #/components/schemas/UnifiedMarketingautomationAutomationOutput
      tags: *ref_33
      x-speakeasy-group: marketingautomation.automations
  /marketingautomation/campaigns:
    get:
      operationId: listMarketingautomationCampaign
      summary: List  Campaigns
      parameters:
        - name: x-connection-token
          required: true
          in: header
          description: The connection token
          schema:
            type: string
        - name: remote_data
          required: false
          in: query
          description: Set to true to include data from the original software.
          schema:
            type: boolean
        - name: limit
          required: false
          in: query
          description: Set to get the number of records.
          schema:
            default: 50
            type: number
        - name: cursor
          required: false
          in: query
          description: Set to get the number of records after this cursor.
          schema:
            type: string
      responses:
        '200':
          description: ''
          content:
            application/json:
              schema:
                allOf:
                  - $ref: '#/components/schemas/PaginatedDto'
                  - properties:
                      data:
                        type: array
                        items:
                          $ref: '#/components/schemas/UnifiedCampaignOutput'
      tags: &ref_34
        - marketingautomation/campaigns
      x-speakeasy-group: marketingautomation.campaigns
    post:
      operationId: createMarketingautomationCampaign
      summary: Create Campaign
      description: Create a campaign in any supported Marketingautomation software
      parameters:
        - name: x-connection-token
          required: true
          in: header
          description: The connection token
          schema:
            type: string
        - name: remote_data
          required: false
          in: query
          description: >-
            Set to true to include data from the original Marketingautomation
            software.
          schema:
            type: boolean
      requestBody:
        required: true
        content:
          application/json:
            schema:
              $ref: '#/components/schemas/UnifiedMarketingautomationCampaignInput'
      responses:
        '201':
          description: ''
          content:
            application/json:
              schema:
                $ref: '#/components/schemas/UnifiedCampaignOutput'
      tags: *ref_34
      x-speakeasy-group: marketingautomation.campaigns
  /marketingautomation/campaigns/{id}:
    get:
      operationId: retrieveMarketingautomationCampaign
      summary: Retrieve Campaigns
      description: Retrieve Campaigns from any connected Marketingautomation software
      parameters:
        - name: x-connection-token
          required: true
          in: header
          description: The connection token
          schema:
            type: string
        - name: id
          required: true
          in: path
          description: id of the campaign you want to retrieve.
          schema:
            type: string
        - name: remote_data
          required: false
          in: query
          description: >-
            Set to true to include data from the original Marketingautomation
            software.
          schema:
            type: boolean
      responses:
        '200':
          description: ''
          content:
            application/json:
              schema:
                $ref: '#/components/schemas/UnifiedCampaignOutput'
      tags: *ref_34
      x-speakeasy-group: marketingautomation.campaigns
  /marketingautomation/contacts:
    get:
      operationId: listMarketingAutomationContacts
      summary: List  Contacts
      parameters:
        - name: x-connection-token
          required: true
          in: header
          description: The connection token
          schema:
            type: string
        - name: remote_data
          required: false
          in: query
          description: Set to true to include data from the original software.
          schema:
            type: boolean
        - name: limit
          required: false
          in: query
          description: Set to get the number of records.
          schema:
            default: 50
            type: number
        - name: cursor
          required: false
          in: query
          description: Set to get the number of records after this cursor.
          schema:
            type: string
      responses:
        '200':
          description: ''
          content:
            application/json:
              schema:
                allOf:
                  - $ref: '#/components/schemas/PaginatedDto'
                  - properties:
                      data:
                        type: array
                        items:
                          $ref: >-
                            #/components/schemas/UnifiedMarketingautomationContactOutput
      tags: &ref_35
        - marketingautomation/contacts
      x-speakeasy-group: marketingautomation.contacts
    post:
      operationId: createMarketingAutomationContact
      summary: Create Contact
      description: Create a contact in any supported Marketingautomation software
      parameters:
        - name: x-connection-token
          required: true
          in: header
          description: The connection token
          schema:
            type: string
        - name: remote_data
          required: false
          in: query
          description: >-
            Set to true to include data from the original Marketingautomation
            software.
          schema:
            type: boolean
      requestBody:
        required: true
        content:
          application/json:
            schema:
              $ref: '#/components/schemas/UnifiedMarketingautomationContactInput'
      responses:
        '201':
          description: ''
          content:
            application/json:
              schema:
                $ref: '#/components/schemas/UnifiedMarketingautomationContactOutput'
      tags: *ref_35
      x-speakeasy-group: marketingautomation.contacts
  /marketingautomation/contacts/{id}:
    get:
      operationId: retrieveMarketingAutomationContact
      summary: Retrieve Contacts
      description: Retrieve Contacts from any connected Marketingautomation software
      parameters:
        - name: x-connection-token
          required: true
          in: header
          description: The connection token
          schema:
            type: string
        - name: id
          required: true
          in: path
          description: id of the contact you want to retrieve.
          schema:
            type: string
        - name: remote_data
          required: false
          in: query
          description: >-
            Set to true to include data from the original Marketingautomation
            software.
          schema:
            type: boolean
      responses:
        '200':
          description: ''
          content:
            application/json:
              schema:
                $ref: '#/components/schemas/UnifiedMarketingautomationContactOutput'
      tags: *ref_35
      x-speakeasy-group: marketingautomation.contacts
  /marketingautomation/emails:
    get:
      operationId: listMarketingautomationEmails
      summary: List  Emails
      parameters:
        - name: x-connection-token
          required: true
          in: header
          description: The connection token
          schema:
            type: string
        - name: remote_data
          required: false
          in: query
          description: Set to true to include data from the original software.
          schema:
            type: boolean
        - name: limit
          required: false
          in: query
          description: Set to get the number of records.
          schema:
            default: 50
            type: number
        - name: cursor
          required: false
          in: query
          description: Set to get the number of records after this cursor.
          schema:
            type: string
      responses:
        '200':
          description: ''
          content:
            application/json:
              schema:
                allOf:
                  - $ref: '#/components/schemas/PaginatedDto'
                  - properties:
                      data:
                        type: array
                        items:
                          $ref: >-
                            #/components/schemas/UnifiedMarketingautomationEmailOutput
      tags: &ref_36
        - marketingautomation/emails
      x-speakeasy-group: marketingautomation.emails
  /marketingautomation/emails/{id}:
    get:
      operationId: retrieveMarketingautomationEmail
      summary: Retrieve Emails
      description: Retrieve Emails from any connected Marketingautomation software
      parameters:
        - name: x-connection-token
          required: true
          in: header
          description: The connection token
          schema:
            type: string
        - name: id
          required: true
          in: path
          description: id of the email you want to retrieve.
          schema:
            type: string
        - name: remote_data
          required: false
          in: query
          description: >-
            Set to true to include data from the original Marketingautomation
            software.
          schema:
            type: boolean
      responses:
        '200':
          description: ''
          content:
            application/json:
              schema:
                $ref: '#/components/schemas/UnifiedMarketingautomationEmailOutput'
      tags: *ref_36
      x-speakeasy-group: marketingautomation.emails
  /marketingautomation/events:
    get:
      operationId: listMarketingAutomationEvents
      summary: List  Events
      parameters:
        - name: x-connection-token
          required: true
          in: header
          description: The connection token
          schema:
            type: string
        - name: remote_data
          required: false
          in: query
          description: Set to true to include data from the original software.
          schema:
            type: boolean
        - name: limit
          required: false
          in: query
          description: Set to get the number of records.
          schema:
            default: 50
            type: number
        - name: cursor
          required: false
          in: query
          description: Set to get the number of records after this cursor.
          schema:
            type: string
      responses:
        '200':
          description: ''
          content:
            application/json:
              schema:
                allOf:
                  - $ref: '#/components/schemas/PaginatedDto'
                  - properties:
                      data:
                        type: array
                        items:
                          $ref: >-
                            #/components/schemas/UnifiedMarketingautomationEventOutput
      tags: &ref_37
        - marketingautomation/events
      x-speakeasy-group: marketingautomation.events
  /marketingautomation/events/{id}:
    get:
      operationId: retrieveMarketingautomationEvent
      summary: Retrieve Events
      description: Retrieve Events from any connected Marketingautomation software
      parameters:
        - name: x-connection-token
          required: true
          in: header
          description: The connection token
          schema:
            type: string
        - name: id
          required: true
          in: path
          description: id of the event you want to retrieve.
          schema:
            type: string
        - name: remote_data
          required: false
          in: query
          description: >-
            Set to true to include data from the original Marketingautomation
            software.
          schema:
            type: boolean
      responses:
        '200':
          description: ''
          content:
            application/json:
              schema:
                $ref: '#/components/schemas/UnifiedMarketingautomationEventOutput'
      tags: *ref_37
      x-speakeasy-group: marketingautomation.events
  /marketingautomation/lists:
    get:
      operationId: listMarketingautomationLists
      summary: List  Lists
      parameters:
        - name: x-connection-token
          required: true
          in: header
          description: The connection token
          schema:
            type: string
        - name: remote_data
          required: false
          in: query
          description: Set to true to include data from the original software.
          schema:
            type: boolean
        - name: limit
          required: false
          in: query
          description: Set to get the number of records.
          schema:
            default: 50
            type: number
        - name: cursor
          required: false
          in: query
          description: Set to get the number of records after this cursor.
          schema:
            type: string
      responses:
        '200':
          description: ''
          content:
            application/json:
              schema:
                allOf:
                  - $ref: '#/components/schemas/PaginatedDto'
                  - properties:
                      data:
                        type: array
                        items:
                          $ref: >-
                            #/components/schemas/UnifiedMarketingautomationListOutput
      tags: &ref_38
        - marketingautomation/lists
      x-speakeasy-group: marketingautomation.lists
    post:
      operationId: createMarketingautomationList
      summary: Create Lists
      description: Create Lists in any supported Marketingautomation software
      parameters:
        - name: x-connection-token
          required: true
          in: header
          description: The connection token
          schema:
            type: string
        - name: remote_data
          required: false
          in: query
          description: >-
            Set to true to include data from the original Marketingautomation
            software.
          schema:
            type: boolean
      requestBody:
        required: true
        content:
          application/json:
            schema:
              $ref: '#/components/schemas/UnifiedMarketingautomationListInput'
      responses:
        '201':
          description: ''
          content:
            application/json:
              schema:
                $ref: '#/components/schemas/UnifiedMarketingautomationListOutput'
      tags: *ref_38
      x-speakeasy-group: marketingautomation.lists
  /marketingautomation/lists/{id}:
    get:
      operationId: retrieveMarketingautomationList
      summary: Retrieve Lists
      description: Retrieve Lists from any connected Marketingautomation software
      parameters:
        - name: x-connection-token
          required: true
          in: header
          description: The connection token
          schema:
            type: string
        - name: id
          required: true
          in: path
          description: id of the list you want to retrieve.
          schema:
            type: string
        - name: remote_data
          required: false
          in: query
          description: >-
            Set to true to include data from the original Marketingautomation
            software.
          schema:
            type: boolean
      responses:
        '200':
          description: ''
          content:
            application/json:
              schema:
                $ref: '#/components/schemas/UnifiedMarketingautomationListOutput'
      tags: *ref_38
      x-speakeasy-group: marketingautomation.lists
  /marketingautomation/messages:
    get:
      operationId: listMarketingautomationMessages
      summary: List  Messages
      parameters:
        - name: x-connection-token
          required: true
          in: header
          description: The connection token
          schema:
            type: string
        - name: remote_data
          required: false
          in: query
          description: Set to true to include data from the original software.
          schema:
            type: boolean
        - name: limit
          required: false
          in: query
          description: Set to get the number of records.
          schema:
            default: 50
            type: number
        - name: cursor
          required: false
          in: query
          description: Set to get the number of records after this cursor.
          schema:
            type: string
      responses:
        '200':
          description: ''
          content:
            application/json:
              schema:
                allOf:
                  - $ref: '#/components/schemas/PaginatedDto'
                  - properties:
                      data:
                        type: array
                        items:
                          $ref: >-
                            #/components/schemas/UnifiedMarketingautomationMessageOutput
      tags: &ref_39
        - marketingautomation/messages
      x-speakeasy-group: marketingautomation.messages
  /marketingautomation/messages/{id}:
    get:
      operationId: retrieveMarketingautomationMessage
      summary: Retrieve Messages
      description: Retrieve Messages from any connected Marketingautomation software
      parameters:
        - name: x-connection-token
          required: true
          in: header
          description: The connection token
          schema:
            type: string
        - name: id
          required: true
          in: path
          description: id of the message you want to retrieve.
          schema:
            type: string
        - name: remote_data
          required: false
          in: query
          description: >-
            Set to true to include data from the original Marketingautomation
            software.
          schema:
            type: boolean
      responses:
        '200':
          description: ''
          content:
            application/json:
              schema:
                $ref: '#/components/schemas/UnifiedMarketingautomationMessageOutput'
      tags: *ref_39
      x-speakeasy-group: marketingautomation.messages
  /marketingautomation/templates:
    get:
      operationId: listMarketingautomationTemplates
      summary: List  Templates
      parameters:
        - name: x-connection-token
          required: true
          in: header
          description: The connection token
          schema:
            type: string
        - name: remote_data
          required: false
          in: query
          description: Set to true to include data from the original software.
          schema:
            type: boolean
        - name: limit
          required: false
          in: query
          description: Set to get the number of records.
          schema:
            default: 50
            type: number
        - name: cursor
          required: false
          in: query
          description: Set to get the number of records after this cursor.
          schema:
            type: string
      responses:
        '200':
          description: ''
          content:
            application/json:
              schema:
                allOf:
                  - $ref: '#/components/schemas/PaginatedDto'
                  - properties:
                      data:
                        type: array
                        items:
                          $ref: >-
                            #/components/schemas/UnifiedMarketingautomationTemplateOutput
      tags: &ref_40
        - marketingautomation/templates
      x-speakeasy-group: marketingautomation.templates
    post:
      operationId: createMarketingautomationTemplate
      summary: Create Template
      description: Create a template in any supported Marketingautomation software
      parameters:
        - name: x-connection-token
          required: true
          in: header
          description: The connection token
          schema:
            type: string
        - name: remote_data
          required: false
          in: query
          description: >-
            Set to true to include data from the original Marketingautomation
            software.
          schema:
            type: boolean
      requestBody:
        required: true
        content:
          application/json:
            schema:
              $ref: '#/components/schemas/UnifiedMarketingautomationTemplateInput'
      responses:
        '201':
          description: ''
          content:
            application/json:
              schema:
                $ref: '#/components/schemas/UnifiedMarketingautomationTemplateOutput'
      tags: *ref_40
      x-speakeasy-group: marketingautomation.templates
  /marketingautomation/templates/{id}:
    get:
      operationId: retrieveMarketingautomationTemplate
      summary: Retrieve Templates
      description: Retrieve Templates from any connected Marketingautomation software
      parameters:
        - name: x-connection-token
          required: true
          in: header
          description: The connection token
          schema:
            type: string
        - name: id
          required: true
          in: path
          description: id of the template you want to retrieve.
          schema:
            type: string
        - name: remote_data
          required: false
          in: query
          description: >-
            Set to true to include data from the original Marketingautomation
            software.
          schema:
            type: boolean
      responses:
        '200':
          description: ''
          content:
            application/json:
              schema:
                $ref: '#/components/schemas/UnifiedMarketingautomationTemplateOutput'
      tags: *ref_40
      x-speakeasy-group: marketingautomation.templates
  /marketingautomation/users:
    get:
      operationId: listMarketingAutomationUsers
      summary: List  Users
      parameters:
        - name: x-connection-token
          required: true
          in: header
          description: The connection token
          schema:
            type: string
        - name: remote_data
          required: false
          in: query
          description: Set to true to include data from the original software.
          schema:
            type: boolean
        - name: limit
          required: false
          in: query
          description: Set to get the number of records.
          schema:
            default: 50
            type: number
        - name: cursor
          required: false
          in: query
          description: Set to get the number of records after this cursor.
          schema:
            type: string
      responses:
        '200':
          description: ''
          content:
            application/json:
              schema:
                allOf:
                  - $ref: '#/components/schemas/PaginatedDto'
                  - properties:
                      data:
                        type: array
                        items:
                          $ref: >-
                            #/components/schemas/UnifiedMarketingautomationUserOutput
      tags: &ref_41
        - marketingautomation/users
      x-speakeasy-group: marketingautomation.users
  /marketingautomation/users/{id}:
    get:
      operationId: retrieveMarketingAutomationUser
      summary: Retrieve Users
      description: Retrieve Users from any connected Marketingautomation software
      parameters:
        - name: x-connection-token
          required: true
          in: header
          description: The connection token
          schema:
            type: string
        - name: id
          required: true
          in: path
          description: id of the user you want to retrieve.
          schema:
            type: string
        - name: remote_data
          required: false
          in: query
          description: >-
            Set to true to include data from the original Marketingautomation
            software.
          schema:
            type: boolean
      responses:
        '200':
          description: ''
          content:
            application/json:
              schema:
                $ref: '#/components/schemas/UnifiedMarketingautomationUserOutput'
      tags: *ref_41
      x-speakeasy-group: marketingautomation.users
  /ats/activities:
    get:
      operationId: listAtsActivity
      summary: List  Activities
      parameters:
        - name: x-connection-token
          required: true
          in: header
          description: The connection token
          schema:
            type: string
        - name: remote_data
          required: false
          in: query
          description: Set to true to include data from the original software.
          schema:
            type: boolean
        - name: limit
          required: false
          in: query
          description: Set to get the number of records.
          schema:
            default: 50
            type: number
        - name: cursor
          required: false
          in: query
          description: Set to get the number of records after this cursor.
          schema:
            type: string
      responses:
        '200':
          description: ''
          content:
            application/json:
              schema:
                allOf:
                  - $ref: '#/components/schemas/PaginatedDto'
                  - properties:
                      data:
                        type: array
                        items:
                          $ref: '#/components/schemas/UnifiedAtsActivityOutput'
      tags: &ref_42
        - ats/activities
      x-speakeasy-group: ats.activities
    post:
      operationId: createAtsActivity
      summary: Create Activities
      description: Create Activities in any supported Ats software
      parameters:
        - name: x-connection-token
          required: true
          in: header
          description: The connection token
          schema:
            type: string
        - name: remote_data
          required: false
          in: query
          description: Set to true to include data from the original Ats software.
          schema:
            type: boolean
      requestBody:
        required: true
        content:
          application/json:
            schema:
              $ref: '#/components/schemas/UnifiedAtsActivityInput'
      responses:
        '201':
          description: ''
          content:
            application/json:
              schema:
                $ref: '#/components/schemas/UnifiedAtsActivityOutput'
      tags: *ref_42
      x-speakeasy-group: ats.activities
  /ats/activities/{id}:
    get:
      operationId: retrieveAtsActivity
      summary: Retrieve Activities
      description: Retrieve Activities from any connected Ats software
      parameters:
        - name: x-connection-token
          required: true
          in: header
          description: The connection token
          schema:
            type: string
        - name: id
          required: true
          in: path
          description: id of the activity you want to retrieve.
          schema:
            type: string
        - name: remote_data
          required: false
          in: query
          description: Set to true to include data from the original Ats software.
          schema:
            type: boolean
      responses:
        '200':
          description: ''
          content:
            application/json:
              schema:
                $ref: '#/components/schemas/UnifiedAtsActivityOutput'
      tags: *ref_42
      x-speakeasy-group: ats.activities
  /ats/applications:
    get:
      operationId: listAtsApplication
      summary: List  Applications
      parameters:
        - name: x-connection-token
          required: true
          in: header
          description: The connection token
          schema:
            type: string
        - name: remote_data
          required: false
          in: query
          description: Set to true to include data from the original software.
          schema:
            type: boolean
        - name: limit
          required: false
          in: query
          description: Set to get the number of records.
          schema:
            default: 50
            type: number
        - name: cursor
          required: false
          in: query
          description: Set to get the number of records after this cursor.
          schema:
            type: string
      responses:
        '200':
          description: ''
          content:
            application/json:
              schema:
                allOf:
                  - $ref: '#/components/schemas/PaginatedDto'
                  - properties:
                      data:
                        type: array
                        items:
                          $ref: '#/components/schemas/UnifiedAtsApplicationOutput'
      tags: &ref_43
        - ats/applications
      x-speakeasy-group: ats.applications
    post:
      operationId: createAtsApplication
      summary: Create Applications
      description: Create Applications in any supported Ats software
      parameters:
        - name: x-connection-token
          required: true
          in: header
          description: The connection token
          schema:
            type: string
        - name: remote_data
          required: false
          in: query
          description: Set to true to include data from the original Ats software.
          schema:
            type: boolean
      requestBody:
        required: true
        content:
          application/json:
            schema:
              $ref: '#/components/schemas/UnifiedAtsApplicationInput'
      responses:
        '201':
          description: ''
          content:
            application/json:
              schema:
                $ref: '#/components/schemas/UnifiedAtsApplicationOutput'
      tags: *ref_43
      x-speakeasy-group: ats.applications
  /ats/applications/{id}:
    get:
      operationId: retrieveAtsApplication
      summary: Retrieve Applications
      description: Retrieve Applications from any connected Ats software
      parameters:
        - name: x-connection-token
          required: true
          in: header
          description: The connection token
          schema:
            type: string
        - name: id
          required: true
          in: path
          description: id of the application you want to retrieve.
          schema:
            type: string
        - name: remote_data
          required: false
          in: query
          description: Set to true to include data from the original Ats software.
          schema:
            type: boolean
      responses:
        '200':
          description: ''
          content:
            application/json:
              schema:
                $ref: '#/components/schemas/UnifiedAtsApplicationOutput'
      tags: *ref_43
      x-speakeasy-group: ats.applications
  /ats/attachments:
    get:
      operationId: listAtsAttachment
      summary: List  Attachments
      parameters:
        - name: x-connection-token
          required: true
          in: header
          description: The connection token
          schema:
            type: string
        - name: remote_data
          required: false
          in: query
          description: Set to true to include data from the original software.
          schema:
            type: boolean
        - name: limit
          required: false
          in: query
          description: Set to get the number of records.
          schema:
            default: 50
            type: number
        - name: cursor
          required: false
          in: query
          description: Set to get the number of records after this cursor.
          schema:
            type: string
      responses:
        '200':
          description: ''
          content:
            application/json:
              schema:
                allOf:
                  - $ref: '#/components/schemas/PaginatedDto'
                  - properties:
                      data:
                        type: array
                        items:
                          $ref: '#/components/schemas/UnifiedAtsAttachmentOutput'
      tags: &ref_44
        - ats/attachments
      x-speakeasy-group: ats.attachments
    post:
      operationId: createAtsAttachment
      summary: Create Attachments
      description: Create Attachments in any supported ATS software
      parameters:
        - name: x-connection-token
          required: true
          in: header
          description: The connection token
          schema:
            type: string
        - name: remote_data
          required: false
          in: query
          description: Set to true to include data from the original Ats software.
          schema:
            type: boolean
      requestBody:
        required: true
        content:
          application/json:
            schema:
              $ref: '#/components/schemas/UnifiedAtsAttachmentInput'
      responses:
        '201':
          description: ''
          content:
            application/json:
              schema:
                $ref: '#/components/schemas/UnifiedAtsAttachmentOutput'
      tags: *ref_44
      x-speakeasy-group: ats.attachments
  /ats/attachments/{id}:
    get:
      operationId: retrieveAtsAttachment
      summary: Retrieve Attachments
      description: Retrieve Attachments from any connected Ats software
      parameters:
        - name: x-connection-token
          required: true
          in: header
          description: The connection token
          schema:
            type: string
        - name: id
          required: true
          in: path
          description: id of the attachment you want to retrieve.
          schema:
            type: string
        - name: remote_data
          required: false
          in: query
          description: Set to true to include data from the original Ats software.
          schema:
            type: boolean
      responses:
        '200':
          description: ''
          content:
            application/json:
              schema:
                $ref: '#/components/schemas/UnifiedAtsAttachmentOutput'
      tags: *ref_44
      x-speakeasy-group: ats.attachments
  /ats/candidates:
    get:
      operationId: listAtsCandidate
      summary: List  Candidates
      parameters:
        - name: x-connection-token
          required: true
          in: header
          description: The connection token
          schema:
            type: string
        - name: remote_data
          required: false
          in: query
          description: Set to true to include data from the original software.
          schema:
            type: boolean
        - name: limit
          required: false
          in: query
          description: Set to get the number of records.
          schema:
            default: 50
            type: number
        - name: cursor
          required: false
          in: query
          description: Set to get the number of records after this cursor.
          schema:
            type: string
      responses:
        '200':
          description: ''
          content:
            application/json:
              schema:
                allOf:
                  - $ref: '#/components/schemas/PaginatedDto'
                  - properties:
                      data:
                        type: array
                        items:
                          $ref: '#/components/schemas/UnifiedAtsCandidateOutput'
      tags: &ref_45
        - ats/candidates
      x-speakeasy-group: ats.candidates
    post:
      operationId: createAtsCandidate
      summary: Create Candidates
      description: Create Candidates in any supported Ats software
      parameters:
        - name: x-connection-token
          required: true
          in: header
          description: The connection token
          schema:
            type: string
        - name: remote_data
          required: false
          in: query
          description: Set to true to include data from the original Ats software.
          schema:
            type: boolean
      requestBody:
        required: true
        content:
          application/json:
            schema:
              $ref: '#/components/schemas/UnifiedAtsCandidateInput'
      responses:
        '201':
          description: ''
          content:
            application/json:
              schema:
                $ref: '#/components/schemas/UnifiedAtsCandidateOutput'
      tags: *ref_45
      x-speakeasy-group: ats.candidates
  /ats/candidates/{id}:
    get:
      operationId: retrieveAtsCandidate
      summary: Retrieve Candidates
      description: Retrieve Candidates from any connected Ats software
      parameters:
        - name: x-connection-token
          required: true
          in: header
          description: The connection token
          schema:
            type: string
        - name: id
          required: true
          in: path
          description: id of the candidate you want to retrieve.
          schema:
            type: string
        - name: remote_data
          required: false
          in: query
          description: Set to true to include data from the original Ats software.
          schema:
            type: boolean
      responses:
        '200':
          description: ''
          content:
            application/json:
              schema:
                $ref: '#/components/schemas/UnifiedAtsCandidateOutput'
      tags: *ref_45
      x-speakeasy-group: ats.candidates
  /ats/departments:
    get:
      operationId: listAtsDepartments
      summary: List  Departments
      parameters:
        - name: x-connection-token
          required: true
          in: header
          description: The connection token
          schema:
            type: string
        - name: remote_data
          required: false
          in: query
          description: Set to true to include data from the original software.
          schema:
            type: boolean
        - name: limit
          required: false
          in: query
          description: Set to get the number of records.
          schema:
            default: 50
            type: number
        - name: cursor
          required: false
          in: query
          description: Set to get the number of records after this cursor.
          schema:
            type: string
      responses:
        '200':
          description: ''
          content:
            application/json:
              schema:
                allOf:
                  - $ref: '#/components/schemas/PaginatedDto'
                  - properties:
                      data:
                        type: array
                        items:
                          $ref: '#/components/schemas/UnifiedAtsDepartmentOutput'
      tags: &ref_46
        - ats/departments
      x-speakeasy-group: ats.departments
  /ats/departments/{id}:
    get:
      operationId: retrieveAtsDepartment
      summary: Retrieve Departments
      description: Retrieve Departments from any connected Ats software
      parameters:
        - name: x-connection-token
          required: true
          in: header
          description: The connection token
          schema:
            type: string
        - name: id
          required: true
          in: path
          description: id of the department you want to retrieve.
          schema:
            type: string
        - name: remote_data
          required: false
          in: query
          description: Set to true to include data from the original Ats software.
          schema:
            type: boolean
      responses:
        '200':
          description: ''
          content:
            application/json:
              schema:
                $ref: '#/components/schemas/UnifiedAtsDepartmentOutput'
      tags: *ref_46
      x-speakeasy-group: ats.departments
  /ats/interviews:
    get:
      operationId: listAtsInterview
      summary: List  Interviews
      parameters:
        - name: x-connection-token
          required: true
          in: header
          description: The connection token
          schema:
            type: string
        - name: remote_data
          required: false
          in: query
          description: Set to true to include data from the original software.
          schema:
            type: boolean
        - name: limit
          required: false
          in: query
          description: Set to get the number of records.
          schema:
            default: 50
            type: number
        - name: cursor
          required: false
          in: query
          description: Set to get the number of records after this cursor.
          schema:
            type: string
      responses:
        '200':
          description: ''
          content:
            application/json:
              schema:
                allOf:
                  - $ref: '#/components/schemas/PaginatedDto'
                  - properties:
                      data:
                        type: array
                        items:
                          $ref: '#/components/schemas/UnifiedAtsInterviewOutput'
      tags: &ref_47
        - ats/interviews
      x-speakeasy-group: ats.interviews
    post:
      operationId: createAtsInterview
      summary: Create Interviews
      description: Create Interviews in any supported Ats software
      parameters:
        - name: x-connection-token
          required: true
          in: header
          description: The connection token
          schema:
            type: string
        - name: remote_data
          required: false
          in: query
          description: Set to true to include data from the original Ats software.
          schema:
            type: boolean
      requestBody:
        required: true
        content:
          application/json:
            schema:
              $ref: '#/components/schemas/UnifiedAtsInterviewInput'
      responses:
        '201':
          description: ''
          content:
            application/json:
              schema:
                $ref: '#/components/schemas/UnifiedAtsInterviewOutput'
      tags: *ref_47
      x-speakeasy-group: ats.interviews
  /ats/interviews/{id}:
    get:
      operationId: retrieveAtsInterview
      summary: Retrieve Interviews
      description: Retrieve Interviews from any connected Ats software
      parameters:
        - name: x-connection-token
          required: true
          in: header
          description: The connection token
          schema:
            type: string
        - name: id
          required: true
          in: path
          description: id of the interview you want to retrieve.
          schema:
            type: string
        - name: remote_data
          required: false
          in: query
          description: Set to true to include data from the original Ats software.
          schema:
            type: boolean
      responses:
        '200':
          description: ''
          content:
            application/json:
              schema:
                $ref: '#/components/schemas/UnifiedAtsInterviewOutput'
      tags: *ref_47
      x-speakeasy-group: ats.interviews
  /ats/jobinterviewstages:
    get:
      operationId: listAtsJobInterviewStage
      summary: List  JobInterviewStages
      parameters:
        - name: x-connection-token
          required: true
          in: header
          description: The connection token
          schema:
            type: string
        - name: remote_data
          required: false
          in: query
          description: Set to true to include data from the original software.
          schema:
            type: boolean
        - name: limit
          required: false
          in: query
          description: Set to get the number of records.
          schema:
            default: 50
            type: number
        - name: cursor
          required: false
          in: query
          description: Set to get the number of records after this cursor.
          schema:
            type: string
      responses:
        '200':
          description: ''
          content:
            application/json:
              schema:
                allOf:
                  - $ref: '#/components/schemas/PaginatedDto'
                  - properties:
                      data:
                        type: array
                        items:
                          $ref: >-
                            #/components/schemas/UnifiedAtsJobinterviewstageOutput
      tags: &ref_48
        - ats/jobinterviewstages
      x-speakeasy-group: ats.jobinterviewstages
  /ats/jobinterviewstages/{id}:
    get:
      operationId: retrieveAtsJobInterviewStage
      summary: Retrieve Job Interview Stages
      description: Retrieve Job Interview Stages from any connected Ats software
      parameters:
        - name: x-connection-token
          required: true
          in: header
          description: The connection token
          schema:
            type: string
        - name: id
          required: true
          in: path
          description: id of the jobinterviewstage you want to retrieve.
          schema:
            type: string
        - name: remote_data
          required: false
          in: query
          description: Set to true to include data from the original Ats software.
          schema:
            type: boolean
      responses:
        '200':
          description: ''
          content:
            application/json:
              schema:
                $ref: '#/components/schemas/UnifiedAtsJobinterviewstageOutput'
      tags: *ref_48
      x-speakeasy-group: ats.jobinterviewstages
  /ats/jobs:
    get:
      operationId: listAtsJob
      summary: List  Jobs
      parameters:
        - name: x-connection-token
          required: true
          in: header
          description: The connection token
          schema:
            type: string
        - name: remote_data
          required: false
          in: query
          description: Set to true to include data from the original software.
          schema:
            type: boolean
        - name: limit
          required: false
          in: query
          description: Set to get the number of records.
          schema:
            default: 50
            type: number
        - name: cursor
          required: false
          in: query
          description: Set to get the number of records after this cursor.
          schema:
            type: string
      responses:
        '200':
          description: ''
          content:
            application/json:
              schema:
                allOf:
                  - $ref: '#/components/schemas/PaginatedDto'
                  - properties:
                      data:
                        type: array
                        items:
                          $ref: '#/components/schemas/UnifiedAtsJobOutput'
      tags: &ref_49
        - ats/jobs
      x-speakeasy-group: ats.jobs
  /ats/jobs/{id}:
    get:
      operationId: retrieveAtsJob
      summary: Retrieve Jobs
      description: Retrieve Jobs from any connected Ats software
      parameters:
        - name: x-connection-token
          required: true
          in: header
          description: The connection token
          schema:
            type: string
        - name: id
          required: true
          in: path
          description: id of the job you want to retrieve.
          schema:
            type: string
        - name: remote_data
          required: false
          in: query
          description: Set to true to include data from the original Ats software.
          schema:
            type: boolean
      responses:
        '200':
          description: ''
          content:
            application/json:
              schema:
                $ref: '#/components/schemas/UnifiedAtsJobOutput'
      tags: *ref_49
      x-speakeasy-group: ats.jobs
  /ats/offers:
    get:
      operationId: listAtsOffer
      summary: List  Offers
      parameters:
        - name: x-connection-token
          required: true
          in: header
          description: The connection token
          schema:
            type: string
        - name: remote_data
          required: false
          in: query
          description: Set to true to include data from the original software.
          schema:
            type: boolean
        - name: limit
          required: false
          in: query
          description: Set to get the number of records.
          schema:
            default: 50
            type: number
        - name: cursor
          required: false
          in: query
          description: Set to get the number of records after this cursor.
          schema:
            type: string
      responses:
        '200':
          description: ''
          content:
            application/json:
              schema:
                allOf:
                  - $ref: '#/components/schemas/PaginatedDto'
                  - properties:
                      data:
                        type: array
                        items:
                          $ref: '#/components/schemas/UnifiedAtsOfferOutput'
      tags: &ref_50
        - ats/offers
      x-speakeasy-group: ats.offers
  /ats/offers/{id}:
    get:
      operationId: retrieveAtsOffer
      summary: Retrieve Offers
      description: Retrieve Offers from any connected Ats software
      parameters:
        - name: x-connection-token
          required: true
          in: header
          description: The connection token
          schema:
            type: string
        - name: id
          required: true
          in: path
          description: id of the offer you want to retrieve.
          schema:
            type: string
        - name: remote_data
          required: false
          in: query
          description: Set to true to include data from the original Ats software.
          schema:
            type: boolean
      responses:
        '200':
          description: ''
          content:
            application/json:
              schema:
                $ref: '#/components/schemas/UnifiedAtsOfferOutput'
      tags: *ref_50
      x-speakeasy-group: ats.offers
  /ats/offices:
    get:
      operationId: listAtsOffice
      summary: List Offices
      parameters:
        - name: x-connection-token
          required: true
          in: header
          description: The connection token
          schema:
            type: string
        - name: remote_data
          required: false
          in: query
          description: Set to true to include data from the original software.
          schema:
            type: boolean
        - name: limit
          required: false
          in: query
          description: Set to get the number of records.
          schema:
            default: 50
            type: number
        - name: cursor
          required: false
          in: query
          description: Set to get the number of records after this cursor.
          schema:
            type: string
      responses:
        '200':
          description: ''
          content:
            application/json:
              schema:
                allOf:
                  - $ref: '#/components/schemas/PaginatedDto'
                  - properties:
                      data:
                        type: array
                        items:
                          $ref: '#/components/schemas/UnifiedAtsOfficeOutput'
      tags: &ref_51
        - ats/offices
      x-speakeasy-group: ats.offices
  /ats/offices/{id}:
    get:
      operationId: retrieveAtsOffice
      summary: Retrieve Offices
      description: Retrieve Offices from any connected Ats software
      parameters:
        - name: x-connection-token
          required: true
          in: header
          description: The connection token
          schema:
            type: string
        - name: id
          required: true
          in: path
          description: id of the office you want to retrieve.
          schema:
            type: string
        - name: remote_data
          required: false
          in: query
          description: Set to true to include data from the original Ats software.
          schema:
            type: boolean
      responses:
        '200':
          description: ''
          content:
            application/json:
              schema:
                $ref: '#/components/schemas/UnifiedAtsOfficeOutput'
      tags: *ref_51
      x-speakeasy-group: ats.offices
  /ats/rejectreasons:
    get:
      operationId: listAtsRejectReasons
      summary: List  RejectReasons
      parameters:
        - name: x-connection-token
          required: true
          in: header
          description: The connection token
          schema:
            type: string
        - name: remote_data
          required: false
          in: query
          description: Set to true to include data from the original software.
          schema:
            type: boolean
        - name: limit
          required: false
          in: query
          description: Set to get the number of records.
          schema:
            default: 50
            type: number
        - name: cursor
          required: false
          in: query
          description: Set to get the number of records after this cursor.
          schema:
            type: string
      responses:
        '200':
          description: ''
          content:
            application/json:
              schema:
                allOf:
                  - $ref: '#/components/schemas/PaginatedDto'
                  - properties:
                      data:
                        type: array
                        items:
                          $ref: '#/components/schemas/UnifiedAtsRejectreasonOutput'
      tags: &ref_52
        - ats/rejectreasons
      x-speakeasy-group: ats.rejectreasons
  /ats/rejectreasons/{id}:
    get:
      operationId: retrieveAtsRejectReason
      summary: Retrieve Reject Reasons
      description: Retrieve Reject Reasons from any connected Ats software
      parameters:
        - name: x-connection-token
          required: true
          in: header
          description: The connection token
          schema:
            type: string
        - name: id
          required: true
          in: path
          description: id of the rejectreason you want to retrieve.
          schema:
            type: string
        - name: remote_data
          required: false
          in: query
          description: Set to true to include data from the original Ats software.
          schema:
            type: boolean
      responses:
        '200':
          description: ''
          content:
            application/json:
              schema:
                $ref: '#/components/schemas/UnifiedAtsRejectreasonOutput'
      tags: *ref_52
      x-speakeasy-group: ats.rejectreasons
  /ats/scorecards:
    get:
      operationId: listAtsScorecard
      summary: List  ScoreCards
      parameters:
        - name: x-connection-token
          required: true
          in: header
          description: The connection token
          schema:
            type: string
        - name: remote_data
          required: false
          in: query
          description: Set to true to include data from the original software.
          schema:
            type: boolean
        - name: limit
          required: false
          in: query
          description: Set to get the number of records.
          schema:
            default: 50
            type: number
        - name: cursor
          required: false
          in: query
          description: Set to get the number of records after this cursor.
          schema:
            type: string
      responses:
        '200':
          description: ''
          content:
            application/json:
              schema:
                allOf:
                  - $ref: '#/components/schemas/PaginatedDto'
                  - properties:
                      data:
                        type: array
                        items:
                          $ref: '#/components/schemas/UnifiedAtsScorecardOutput'
      tags: &ref_53
        - ats/scorecards
      x-speakeasy-group: ats.scorecards
  /ats/scorecards/{id}:
    get:
      operationId: retrieveAtsScorecard
      summary: Retrieve Score Cards
      description: Retrieve Score Cards from any connected Ats software
      parameters:
        - name: x-connection-token
          required: true
          in: header
          description: The connection token
          schema:
            type: string
        - name: id
          required: true
          in: path
          description: id of the scorecard you want to retrieve.
          schema:
            type: string
        - name: remote_data
          required: false
          in: query
          description: Set to true to include data from the original Ats software.
          schema:
            type: boolean
      responses:
        '200':
          description: ''
          content:
            application/json:
              schema:
                $ref: '#/components/schemas/UnifiedAtsScorecardOutput'
      tags: *ref_53
      x-speakeasy-group: ats.scorecards
  /ats/tags:
    get:
      operationId: listAtsTags
      summary: List  Tags
      parameters:
        - name: x-connection-token
          required: true
          in: header
          description: The connection token
          schema:
            type: string
        - name: remote_data
          required: false
          in: query
          description: Set to true to include data from the original software.
          schema:
            type: boolean
        - name: limit
          required: false
          in: query
          description: Set to get the number of records.
          schema:
            default: 50
            type: number
        - name: cursor
          required: false
          in: query
          description: Set to get the number of records after this cursor.
          schema:
            type: string
      responses:
        '200':
          description: ''
          content:
            application/json:
              schema:
                allOf:
                  - $ref: '#/components/schemas/PaginatedDto'
                  - properties:
                      data:
                        type: array
                        items:
                          $ref: '#/components/schemas/UnifiedAtsTagOutput'
      tags: &ref_54
        - ats/tags
      x-speakeasy-group: ats.tags
  /ats/tags/{id}:
    get:
      operationId: retrieveAtsTag
      summary: Retrieve Tags
      description: Retrieve Tags from any connected Ats software
      parameters:
        - name: x-connection-token
          required: true
          in: header
          description: The connection token
          schema:
            type: string
        - name: id
          required: true
          in: path
          description: id of the tag you want to retrieve.
          schema:
            type: string
        - name: remote_data
          required: false
          in: query
          description: Set to true to include data from the original Ats software.
          schema:
            type: boolean
      responses:
        '200':
          description: ''
          content:
            application/json:
              schema:
                $ref: '#/components/schemas/UnifiedAtsTagOutput'
      tags: *ref_54
      x-speakeasy-group: ats.tags
  /ats/users:
    get:
      operationId: listAtsUsers
      summary: List  Users
      parameters:
        - name: x-connection-token
          required: true
          in: header
          description: The connection token
          schema:
            type: string
        - name: remote_data
          required: false
          in: query
          description: Set to true to include data from the original software.
          schema:
            type: boolean
        - name: limit
          required: false
          in: query
          description: Set to get the number of records.
          schema:
            default: 50
            type: number
        - name: cursor
          required: false
          in: query
          description: Set to get the number of records after this cursor.
          schema:
            type: string
      responses:
        '200':
          description: ''
          content:
            application/json:
              schema:
                allOf:
                  - $ref: '#/components/schemas/PaginatedDto'
                  - properties:
                      data:
                        type: array
                        items:
                          $ref: '#/components/schemas/UnifiedAtsUserOutput'
      tags: &ref_55
        - ats/users
      x-speakeasy-group: ats.users
  /ats/users/{id}:
    get:
      operationId: retrieveAtsUser
      summary: Retrieve Users
      description: Retrieve Users from any connected Ats software
      parameters:
        - name: x-connection-token
          required: true
          in: header
          description: The connection token
          schema:
            type: string
        - name: id
          required: true
          in: path
          description: id of the user you want to retrieve.
          schema:
            type: string
        - name: remote_data
          required: false
          in: query
          description: Set to true to include data from the original Ats software.
          schema:
            type: boolean
      responses:
        '200':
          description: ''
          content:
            application/json:
              schema:
                $ref: '#/components/schemas/UnifiedAtsUserOutput'
      tags: *ref_55
      x-speakeasy-group: ats.users
  /ats/eeocs:
    get:
      operationId: listAtsEeocs
      summary: List  Eeocss
      parameters:
        - name: x-connection-token
          required: true
          in: header
          description: The connection token
          schema:
            type: string
        - name: remote_data
          required: false
          in: query
          description: Set to true to include data from the original software.
          schema:
            type: boolean
        - name: limit
          required: false
          in: query
          description: Set to get the number of records.
          schema:
            default: 50
            type: number
        - name: cursor
          required: false
          in: query
          description: Set to get the number of records after this cursor.
          schema:
            type: string
      responses:
        '200':
          description: ''
          content:
            application/json:
              schema:
                allOf:
                  - $ref: '#/components/schemas/PaginatedDto'
                  - properties:
                      data:
                        type: array
                        items:
                          $ref: '#/components/schemas/UnifiedAtsEeocsOutput'
      tags: &ref_56
        - ats/eeocs
      x-speakeasy-group: ats.eeocs
  /ats/eeocs/{id}:
    get:
      operationId: retrieveAtsEeocs
      summary: Retrieve Eeocs
      description: Retrieve a eeocs from any connected Ats software
      parameters:
        - name: x-connection-token
          required: true
          in: header
          description: The connection token
          schema:
            type: string
        - name: id
          required: true
          in: path
          description: id of the eeocs you want to retrieve.
          schema:
            type: string
        - name: remote_data
          required: false
          in: query
          description: Set to true to include data from the original Ats software.
          schema:
            type: boolean
      responses:
        '200':
          description: ''
          content:
            application/json:
              schema:
                $ref: '#/components/schemas/UnifiedAtsEeocsOutput'
      tags: *ref_56
      x-speakeasy-group: ats.eeocs
  /accounting/accounts:
    get:
      operationId: listAccountingAccounts
      summary: List  Accounts
      parameters:
        - name: x-connection-token
          required: true
          in: header
          description: The connection token
          schema:
            type: string
        - name: remote_data
          required: false
          in: query
          description: Set to true to include data from the original software.
          schema:
            type: boolean
        - name: limit
          required: false
          in: query
          description: Set to get the number of records.
          schema:
            default: 50
            type: number
        - name: cursor
          required: false
          in: query
          description: Set to get the number of records after this cursor.
          schema:
            type: string
      responses:
        '200':
          description: ''
          content:
            application/json:
              schema:
                allOf:
                  - $ref: '#/components/schemas/PaginatedDto'
                  - properties:
                      data:
                        type: array
                        items:
                          $ref: '#/components/schemas/UnifiedAccountingAccountOutput'
      tags: &ref_57
        - accounting/accounts
      x-speakeasy-group: accounting.accounts
    post:
      operationId: createAccountingAccount
      summary: Create Accounts
      description: Create accounts in any supported Accounting software
      parameters:
        - name: x-connection-token
          required: true
          in: header
          description: The connection token
          schema:
            type: string
        - name: remote_data
          required: false
          in: query
          description: Set to true to include data from the original Accounting software.
          schema:
            type: boolean
      requestBody:
        required: true
        content:
          application/json:
            schema:
              $ref: '#/components/schemas/UnifiedAccountingAccountInput'
      responses:
        '201':
          description: ''
          content:
            application/json:
              schema:
                $ref: '#/components/schemas/UnifiedAccountingAccountOutput'
      tags: *ref_57
      x-speakeasy-group: accounting.accounts
  /accounting/accounts/{id}:
    get:
      operationId: retrieveAccountingAccount
      summary: Retrieve Accounts
      description: Retrieve Accounts from any connected Accounting software
      parameters:
        - name: x-connection-token
          required: true
          in: header
          description: The connection token
          schema:
            type: string
        - name: id
          required: true
          in: path
          description: id of the account you want to retrieve.
          schema:
            type: string
        - name: remote_data
          required: false
          in: query
          description: Set to true to include data from the original Accounting software.
          schema:
            type: boolean
      responses:
        '200':
          description: ''
          content:
            application/json:
              schema:
                $ref: '#/components/schemas/UnifiedAccountingAccountOutput'
      tags: *ref_57
      x-speakeasy-group: accounting.accounts
  /accounting/addresses:
    get:
      operationId: listAccountingAddress
      summary: List  Addresss
      parameters:
        - name: x-connection-token
          required: true
          in: header
          description: The connection token
          schema:
            type: string
        - name: remote_data
          required: false
          in: query
          description: Set to true to include data from the original software.
          schema:
            type: boolean
        - name: limit
          required: false
          in: query
          description: Set to get the number of records.
          schema:
            default: 50
            type: number
        - name: cursor
          required: false
          in: query
          description: Set to get the number of records after this cursor.
          schema:
            type: string
      responses:
        '200':
          description: ''
          content:
            application/json:
              schema:
                allOf:
                  - $ref: '#/components/schemas/PaginatedDto'
                  - properties:
                      data:
                        type: array
                        items:
                          $ref: '#/components/schemas/UnifiedAccountingAddressOutput'
      tags: &ref_58
        - accounting/addresses
      x-speakeasy-group: accounting.addresses
  /accounting/addresses/{id}:
    get:
      operationId: retrieveAccountingAddress
      summary: Retrieve Addresses
      description: Retrieve Addresses from any connected Accounting software
      parameters:
        - name: x-connection-token
          required: true
          in: header
          description: The connection token
          schema:
            type: string
        - name: id
          required: true
          in: path
          description: id of the address you want to retrieve.
          schema:
            type: string
        - name: remote_data
          required: false
          in: query
          description: Set to true to include data from the original Accounting software.
          schema:
            type: boolean
      responses:
        '200':
          description: ''
          content:
            application/json:
              schema:
                $ref: '#/components/schemas/UnifiedAccountingAddressOutput'
      tags: *ref_58
      x-speakeasy-group: accounting.addresses
  /accounting/attachments:
    get:
      operationId: listAccountingAttachments
      summary: List  Attachments
      parameters:
        - name: x-connection-token
          required: true
          in: header
          description: The connection token
          schema:
            type: string
        - name: remote_data
          required: false
          in: query
          description: Set to true to include data from the original software.
          schema:
            type: boolean
        - name: limit
          required: false
          in: query
          description: Set to get the number of records.
          schema:
            default: 50
            type: number
        - name: cursor
          required: false
          in: query
          description: Set to get the number of records after this cursor.
          schema:
            type: string
      responses:
        '200':
          description: ''
          content:
            application/json:
              schema:
                allOf:
                  - $ref: '#/components/schemas/PaginatedDto'
                  - properties:
                      data:
                        type: array
                        items:
                          $ref: >-
                            #/components/schemas/UnifiedAccountingAttachmentOutput
      tags: &ref_59
        - accounting/attachments
      x-speakeasy-group: accounting.attachments
    post:
      operationId: createAccountingAttachment
      summary: Create Attachments
      description: Create attachments in any supported Accounting software
      parameters:
        - name: x-connection-token
          required: true
          in: header
          description: The connection token
          schema:
            type: string
        - name: remote_data
          required: false
          in: query
          description: Set to true to include data from the original Accounting software.
          schema:
            type: boolean
      requestBody:
        required: true
        content:
          application/json:
            schema:
              $ref: '#/components/schemas/UnifiedAccountingAttachmentInput'
      responses:
        '201':
          description: ''
          content:
            application/json:
              schema:
                $ref: '#/components/schemas/UnifiedAccountingAttachmentOutput'
      tags: *ref_59
      x-speakeasy-group: accounting.attachments
  /accounting/attachments/{id}:
    get:
      operationId: retrieveAccountingAttachment
      summary: Retrieve Attachments
      description: Retrieve attachments from any connected Accounting software
      parameters:
        - name: x-connection-token
          required: true
          in: header
          description: The connection token
          schema:
            type: string
        - name: id
          required: true
          in: path
          description: id of the attachment you want to retrieve.
          schema:
            type: string
        - name: remote_data
          required: false
          in: query
          description: Set to true to include data from the original Accounting software.
          schema:
            type: boolean
      responses:
        '200':
          description: ''
          content:
            application/json:
              schema:
                $ref: '#/components/schemas/UnifiedAccountingAttachmentOutput'
      tags: *ref_59
      x-speakeasy-group: accounting.attachments
  /accounting/balancesheets:
    get:
      operationId: listAccountingBalanceSheets
      summary: List  BalanceSheets
      parameters:
        - name: x-connection-token
          required: true
          in: header
          description: The connection token
          schema:
            type: string
        - name: remote_data
          required: false
          in: query
          description: Set to true to include data from the original software.
          schema:
            type: boolean
        - name: limit
          required: false
          in: query
          description: Set to get the number of records.
          schema:
            default: 50
            type: number
        - name: cursor
          required: false
          in: query
          description: Set to get the number of records after this cursor.
          schema:
            type: string
      responses:
        '200':
          description: ''
          content:
            application/json:
              schema:
                allOf:
                  - $ref: '#/components/schemas/PaginatedDto'
                  - properties:
                      data:
                        type: array
                        items:
                          $ref: >-
                            #/components/schemas/UnifiedAccountingBalancesheetOutput
      tags: &ref_60
        - accounting/balancesheets
      x-speakeasy-group: accounting.balancesheets
  /accounting/balancesheets/{id}:
    get:
      operationId: retrieveAccountingBalanceSheet
      summary: Retrieve BalanceSheets
      description: Retrieve BalanceSheets from any connected Accounting software
      parameters:
        - name: x-connection-token
          required: true
          in: header
          description: The connection token
          schema:
            type: string
        - name: id
          required: true
          in: path
          description: id of the balancesheet you want to retrieve.
          schema:
            type: string
        - name: remote_data
          required: false
          in: query
          description: Set to true to include data from the original Accounting software.
          schema:
            type: boolean
      responses:
        '200':
          description: ''
          content:
            application/json:
              schema:
                $ref: '#/components/schemas/UnifiedAccountingBalancesheetOutput'
      tags: *ref_60
      x-speakeasy-group: accounting.balancesheets
  /accounting/cashflowstatements:
    get:
      operationId: listAccountingCashflowStatement
      summary: List  CashflowStatements
      parameters:
        - name: x-connection-token
          required: true
          in: header
          description: The connection token
          schema:
            type: string
        - name: remote_data
          required: false
          in: query
          description: Set to true to include data from the original software.
          schema:
            type: boolean
        - name: limit
          required: false
          in: query
          description: Set to get the number of records.
          schema:
            default: 50
            type: number
        - name: cursor
          required: false
          in: query
          description: Set to get the number of records after this cursor.
          schema:
            type: string
      responses:
        '200':
          description: ''
          content:
            application/json:
              schema:
                allOf:
                  - $ref: '#/components/schemas/PaginatedDto'
                  - properties:
                      data:
                        type: array
                        items:
                          $ref: >-
                            #/components/schemas/UnifiedAccountingCashflowstatementOutput
      tags: &ref_61
        - accounting/cashflowstatements
      x-speakeasy-group: accounting.cashflowstatements
  /accounting/cashflowstatements/{id}:
    get:
      operationId: retrieveAccountingCashflowStatement
      summary: Retrieve Cashflow Statements
      description: Retrieve Cashflow Statements from any connected Accounting software
      parameters:
        - name: x-connection-token
          required: true
          in: header
          description: The connection token
          schema:
            type: string
        - name: id
          required: true
          in: path
          description: id of the cashflowstatement you want to retrieve.
          schema:
            type: string
        - name: remote_data
          required: false
          in: query
          description: Set to true to include data from the original Accounting software.
          schema:
            type: boolean
      responses:
        '200':
          description: ''
          content:
            application/json:
              schema:
                $ref: '#/components/schemas/UnifiedAccountingCashflowstatementOutput'
      tags: *ref_61
      x-speakeasy-group: accounting.cashflowstatements
  /accounting/companyinfos:
    get:
      operationId: listAccountingCompanyInfos
      summary: List  CompanyInfos
      parameters:
        - name: x-connection-token
          required: true
          in: header
          description: The connection token
          schema:
            type: string
        - name: remote_data
          required: false
          in: query
          description: Set to true to include data from the original software.
          schema:
            type: boolean
        - name: limit
          required: false
          in: query
          description: Set to get the number of records.
          schema:
            default: 50
            type: number
        - name: cursor
          required: false
          in: query
          description: Set to get the number of records after this cursor.
          schema:
            type: string
      responses:
        '200':
          description: ''
          content:
            application/json:
              schema:
                allOf:
                  - $ref: '#/components/schemas/PaginatedDto'
                  - properties:
                      data:
                        type: array
                        items:
                          $ref: >-
                            #/components/schemas/UnifiedAccountingCompanyinfoOutput
      tags: &ref_62
        - accounting/companyinfos
      x-speakeasy-group: accounting.companyinfos
  /accounting/companyinfos/{id}:
    get:
      operationId: retrieveAccountingCompanyInfo
      summary: Retrieve Company Infos
      description: Retrieve Company Infos from any connected Accounting software
      parameters:
        - name: x-connection-token
          required: true
          in: header
          description: The connection token
          schema:
            type: string
        - name: id
          required: true
          in: path
          description: id of the companyinfo you want to retrieve.
          schema:
            type: string
        - name: remote_data
          required: false
          in: query
          description: Set to true to include data from the original Accounting software.
          schema:
            type: boolean
      responses:
        '200':
          description: ''
          content:
            application/json:
              schema:
                $ref: '#/components/schemas/UnifiedAccountingCompanyinfoOutput'
      tags: *ref_62
      x-speakeasy-group: accounting.companyinfos
  /accounting/contacts:
    get:
      operationId: listAccountingContacts
      summary: List  Contacts
      parameters:
        - name: x-connection-token
          required: true
          in: header
          description: The connection token
          schema:
            type: string
        - name: remote_data
          required: false
          in: query
          description: Set to true to include data from the original software.
          schema:
            type: boolean
        - name: limit
          required: false
          in: query
          description: Set to get the number of records.
          schema:
            default: 50
            type: number
        - name: cursor
          required: false
          in: query
          description: Set to get the number of records after this cursor.
          schema:
            type: string
      responses:
        '200':
          description: ''
          content:
            application/json:
              schema:
                allOf:
                  - $ref: '#/components/schemas/PaginatedDto'
                  - properties:
                      data:
                        type: array
                        items:
                          $ref: '#/components/schemas/UnifiedAccountingContactOutput'
      tags: &ref_63
        - accounting/contacts
      x-speakeasy-group: accounting.contacts
    post:
      operationId: createAccountingContact
      summary: Create Contacts
      description: Create contacts in any supported Accounting software
      parameters:
        - name: x-connection-token
          required: true
          in: header
          description: The connection token
          schema:
            type: string
        - name: remote_data
          required: false
          in: query
          description: Set to true to include data from the original Accounting software.
          schema:
            type: boolean
      requestBody:
        required: true
        content:
          application/json:
            schema:
              $ref: '#/components/schemas/UnifiedAccountingContactInput'
      responses:
        '201':
          description: ''
          content:
            application/json:
              schema:
                $ref: '#/components/schemas/UnifiedAccountingContactOutput'
      tags: *ref_63
      x-speakeasy-group: accounting.contacts
  /accounting/contacts/{id}:
    get:
      operationId: retrieveAccountingContact
      summary: Retrieve Contacts
      description: Retrieve Contacts from any connected Accounting software
      parameters:
        - name: x-connection-token
          required: true
          in: header
          description: The connection token
          schema:
            type: string
        - name: id
          required: true
          in: path
          description: id of the contact you want to retrieve.
          schema:
            type: string
        - name: remote_data
          required: false
          in: query
          description: Set to true to include data from the original Accounting software.
          schema:
            type: boolean
      responses:
        '200':
          description: ''
          content:
            application/json:
              schema:
                $ref: '#/components/schemas/UnifiedAccountingContactOutput'
      tags: *ref_63
      x-speakeasy-group: accounting.contacts
  /accounting/creditnotes:
    get:
      operationId: listAccountingCreditNote
      summary: List  CreditNotes
      parameters:
        - name: x-connection-token
          required: true
          in: header
          description: The connection token
          schema:
            type: string
        - name: remote_data
          required: false
          in: query
          description: Set to true to include data from the original software.
          schema:
            type: boolean
        - name: limit
          required: false
          in: query
          description: Set to get the number of records.
          schema:
            default: 50
            type: number
        - name: cursor
          required: false
          in: query
          description: Set to get the number of records after this cursor.
          schema:
            type: string
      responses:
        '200':
          description: ''
          content:
            application/json:
              schema:
                allOf:
                  - $ref: '#/components/schemas/PaginatedDto'
                  - properties:
                      data:
                        type: array
                        items:
                          $ref: >-
                            #/components/schemas/UnifiedAccountingCreditnoteOutput
      tags: &ref_64
        - accounting/creditnotes
      x-speakeasy-group: accounting.creditnotes
  /accounting/creditnotes/{id}:
    get:
      operationId: retrieveAccountingCreditNote
      summary: Retrieve Credit Notes
      description: Retrieve Credit Notes from any connected Accounting software
      parameters:
        - name: x-connection-token
          required: true
          in: header
          description: The connection token
          schema:
            type: string
        - name: id
          required: true
          in: path
          description: id of the creditnote you want to retrieve.
          schema:
            type: string
        - name: remote_data
          required: false
          in: query
          description: Set to true to include data from the original Accounting software.
          schema:
            type: boolean
      responses:
        '200':
          description: ''
          content:
            application/json:
              schema:
                $ref: '#/components/schemas/UnifiedAccountingCreditnoteOutput'
      tags: *ref_64
      x-speakeasy-group: accounting.creditnotes
  /accounting/expenses:
    get:
      operationId: listAccountingExpense
      summary: List  Expenses
      parameters:
        - name: x-connection-token
          required: true
          in: header
          description: The connection token
          schema:
            type: string
        - name: remote_data
          required: false
          in: query
          description: Set to true to include data from the original software.
          schema:
            type: boolean
        - name: limit
          required: false
          in: query
          description: Set to get the number of records.
          schema:
            default: 50
            type: number
        - name: cursor
          required: false
          in: query
          description: Set to get the number of records after this cursor.
          schema:
            type: string
      responses:
        '200':
          description: ''
          content:
            application/json:
              schema:
                allOf:
                  - $ref: '#/components/schemas/PaginatedDto'
                  - properties:
                      data:
                        type: array
                        items:
                          $ref: '#/components/schemas/UnifiedAccountingExpenseOutput'
      tags: &ref_65
        - accounting/expenses
      x-speakeasy-group: accounting.expenses
    post:
      operationId: createAccountingExpense
      summary: Create Expenses
      description: Create Expenses in any supported Accounting software
      parameters:
        - name: x-connection-token
          required: true
          in: header
          description: The connection token
          schema:
            type: string
        - name: remote_data
          required: false
          in: query
          description: Set to true to include data from the original Accounting software.
          schema:
            type: boolean
      requestBody:
        required: true
        content:
          application/json:
            schema:
              $ref: '#/components/schemas/UnifiedAccountingExpenseInput'
      responses:
        '201':
          description: ''
          content:
            application/json:
              schema:
                $ref: '#/components/schemas/UnifiedAccountingExpenseOutput'
      tags: *ref_65
      x-speakeasy-group: accounting.expenses
  /accounting/expenses/{id}:
    get:
      operationId: retrieveAccountingExpense
      summary: Retrieve Expenses
      description: Retrieve Expenses from any connected Accounting software
      parameters:
        - name: x-connection-token
          required: true
          in: header
          description: The connection token
          schema:
            type: string
        - name: id
          required: true
          in: path
          description: id of the expense you want to retrieve.
          schema:
            type: string
        - name: remote_data
          required: false
          in: query
          description: Set to true to include data from the original Accounting software.
          schema:
            type: boolean
      responses:
        '200':
          description: ''
          content:
            application/json:
              schema:
                $ref: '#/components/schemas/UnifiedAccountingExpenseOutput'
      tags: *ref_65
      x-speakeasy-group: accounting.expenses
  /accounting/incomestatements:
    get:
      operationId: listAccountingIncomeStatement
      summary: List  IncomeStatements
      parameters:
        - name: x-connection-token
          required: true
          in: header
          description: The connection token
          schema:
            type: string
        - name: remote_data
          required: false
          in: query
          description: Set to true to include data from the original software.
          schema:
            type: boolean
        - name: limit
          required: false
          in: query
          description: Set to get the number of records.
          schema:
            default: 50
            type: number
        - name: cursor
          required: false
          in: query
          description: Set to get the number of records after this cursor.
          schema:
            type: string
      responses:
        '200':
          description: ''
          content:
            application/json:
              schema:
                allOf:
                  - $ref: '#/components/schemas/PaginatedDto'
                  - properties:
                      data:
                        type: array
                        items:
                          $ref: >-
                            #/components/schemas/UnifiedAccountingIncomestatementOutput
      tags: &ref_66
        - accounting/incomestatements
      x-speakeasy-group: accounting.incomestatements
  /accounting/incomestatements/{id}:
    get:
      operationId: retrieveAccountingIncomeStatement
      summary: Retrieve Income Statements
      description: Retrieve Income Statements from any connected Accounting software
      parameters:
        - name: x-connection-token
          required: true
          in: header
          description: The connection token
          schema:
            type: string
        - name: id
          required: true
          in: path
          description: id of the incomestatement you want to retrieve.
          schema:
            type: string
        - name: remote_data
          required: false
          in: query
          description: Set to true to include data from the original Accounting software.
          schema:
            type: boolean
      responses:
        '200':
          description: ''
          content:
            application/json:
              schema:
                $ref: '#/components/schemas/UnifiedAccountingIncomestatementOutput'
      tags: *ref_66
      x-speakeasy-group: accounting.incomestatements
  /accounting/invoices:
    get:
      operationId: listAccountingInvoice
      summary: List  Invoices
      parameters:
        - name: x-connection-token
          required: true
          in: header
          description: The connection token
          schema:
            type: string
        - name: remote_data
          required: false
          in: query
          description: Set to true to include data from the original software.
          schema:
            type: boolean
        - name: limit
          required: false
          in: query
          description: Set to get the number of records.
          schema:
            default: 50
            type: number
        - name: cursor
          required: false
          in: query
          description: Set to get the number of records after this cursor.
          schema:
            type: string
      responses:
        '200':
          description: ''
          content:
            application/json:
              schema:
                allOf:
                  - $ref: '#/components/schemas/PaginatedDto'
                  - properties:
                      data:
                        type: array
                        items:
                          $ref: '#/components/schemas/UnifiedAccountingInvoiceOutput'
      tags: &ref_67
        - accounting/invoices
      x-speakeasy-group: accounting.invoices
    post:
      operationId: createAccountingInvoice
      summary: Create Invoices
      description: Create invoices in any supported Accounting software
      parameters:
        - name: x-connection-token
          required: true
          in: header
          description: The connection token
          schema:
            type: string
        - name: remote_data
          required: false
          in: query
          description: Set to true to include data from the original Accounting software.
          schema:
            type: boolean
      requestBody:
        required: true
        content:
          application/json:
            schema:
              $ref: '#/components/schemas/UnifiedAccountingInvoiceInput'
      responses:
        '201':
          description: ''
          content:
            application/json:
              schema:
                $ref: '#/components/schemas/UnifiedAccountingInvoiceOutput'
      tags: *ref_67
      x-speakeasy-group: accounting.invoices
  /accounting/invoices/{id}:
    get:
      operationId: retrieveAccountingInvoice
      summary: Retrieve Invoices
      description: Retrieve Invoices from any connected Accounting software
      parameters:
        - name: x-connection-token
          required: true
          in: header
          description: The connection token
          schema:
            type: string
        - name: id
          required: true
          in: path
          description: id of the invoice you want to retrieve.
          schema:
            type: string
        - name: remote_data
          required: false
          in: query
          description: Set to true to include data from the original Accounting software.
          schema:
            type: boolean
      responses:
        '200':
          description: ''
          content:
            application/json:
              schema:
                $ref: '#/components/schemas/UnifiedAccountingInvoiceOutput'
      tags: *ref_67
      x-speakeasy-group: accounting.invoices
  /accounting/items:
    get:
      operationId: listAccountingItem
      summary: List  Items
      parameters:
        - name: x-connection-token
          required: true
          in: header
          description: The connection token
          schema:
            type: string
        - name: remote_data
          required: false
          in: query
          description: Set to true to include data from the original software.
          schema:
            type: boolean
        - name: limit
          required: false
          in: query
          description: Set to get the number of records.
          schema:
            default: 50
            type: number
        - name: cursor
          required: false
          in: query
          description: Set to get the number of records after this cursor.
          schema:
            type: string
      responses:
        '200':
          description: ''
          content:
            application/json:
              schema:
                allOf:
                  - $ref: '#/components/schemas/PaginatedDto'
                  - properties:
                      data:
                        type: array
                        items:
                          $ref: '#/components/schemas/UnifiedAccountingItemOutput'
      tags: &ref_68
        - accounting/items
      x-speakeasy-group: accounting.items
  /accounting/items/{id}:
    get:
      operationId: retrieveAccountingItem
      summary: Retrieve Items
      description: Retrieve Items from any connected Accounting software
      parameters:
        - name: x-connection-token
          required: true
          in: header
          description: The connection token
          schema:
            type: string
        - name: id
          required: true
          in: path
          description: id of the item you want to retrieve.
          schema:
            type: string
        - name: remote_data
          required: false
          in: query
          description: Set to true to include data from the original Accounting software.
          schema:
            type: boolean
      responses:
        '200':
          description: ''
          content:
            application/json:
              schema:
                $ref: '#/components/schemas/UnifiedAccountingItemOutput'
      tags: *ref_68
      x-speakeasy-group: accounting.items
  /accounting/journalentries:
    get:
      operationId: listAccountingJournalEntry
      summary: List  JournalEntrys
      parameters:
        - name: x-connection-token
          required: true
          in: header
          description: The connection token
          schema:
            type: string
        - name: remote_data
          required: false
          in: query
          description: Set to true to include data from the original software.
          schema:
            type: boolean
        - name: limit
          required: false
          in: query
          description: Set to get the number of records.
          schema:
            default: 50
            type: number
        - name: cursor
          required: false
          in: query
          description: Set to get the number of records after this cursor.
          schema:
            type: string
      responses:
        '200':
          description: ''
          content:
            application/json:
              schema:
                allOf:
                  - $ref: '#/components/schemas/PaginatedDto'
                  - properties:
                      data:
                        type: array
                        items:
                          $ref: >-
                            #/components/schemas/UnifiedAccountingJournalentryOutput
      tags: &ref_69
        - accounting/journalentries
      x-speakeasy-group: accounting.journalentries
    post:
      operationId: createAccountingJournalEntry
      summary: Create Journal Entries
      description: Create Journal Entries in any supported Accounting software
      parameters:
        - name: x-connection-token
          required: true
          in: header
          description: The connection token
          schema:
            type: string
        - name: remote_data
          required: false
          in: query
          description: Set to true to include data from the original Accounting software.
          schema:
            type: boolean
      requestBody:
        required: true
        content:
          application/json:
            schema:
              $ref: '#/components/schemas/UnifiedAccountingJournalentryInput'
      responses:
        '201':
          description: ''
          content:
            application/json:
              schema:
                $ref: '#/components/schemas/UnifiedAccountingJournalentryOutput'
      tags: *ref_69
      x-speakeasy-group: accounting.journalentries
  /accounting/journalentries/{id}:
    get:
      operationId: retrieveAccountingJournalEntry
      summary: Retrieve Journal Entries
      description: Retrieve Journal Entries from any connected Accounting software
      parameters:
        - name: x-connection-token
          required: true
          in: header
          description: The connection token
          schema:
            type: string
        - name: id
          required: true
          in: path
          description: id of the journalentry you want to retrieve.
          schema:
            type: string
        - name: remote_data
          required: false
          in: query
          description: Set to true to include data from the original Accounting software.
          schema:
            type: boolean
      responses:
        '200':
          description: ''
          content:
            application/json:
              schema:
                $ref: '#/components/schemas/UnifiedAccountingJournalentryOutput'
      tags: *ref_69
      x-speakeasy-group: accounting.journalentries
  /accounting/payments:
    get:
      operationId: listAccountingPayment
      summary: List  Payments
      parameters:
        - name: x-connection-token
          required: true
          in: header
          description: The connection token
          schema:
            type: string
        - name: remote_data
          required: false
          in: query
          description: Set to true to include data from the original software.
          schema:
            type: boolean
        - name: limit
          required: false
          in: query
          description: Set to get the number of records.
          schema:
            default: 50
            type: number
        - name: cursor
          required: false
          in: query
          description: Set to get the number of records after this cursor.
          schema:
            type: string
      responses:
        '200':
          description: ''
          content:
            application/json:
              schema:
                allOf:
                  - $ref: '#/components/schemas/PaginatedDto'
                  - properties:
                      data:
                        type: array
                        items:
                          $ref: '#/components/schemas/UnifiedAccountingPaymentOutput'
      tags: &ref_70
        - accounting/payments
      x-speakeasy-group: accounting.payments
    post:
      operationId: createAccountingPayment
      summary: Create Payments
      description: Create Payments in any supported Accounting software
      parameters:
        - name: x-connection-token
          required: true
          in: header
          description: The connection token
          schema:
            type: string
        - name: remote_data
          required: false
          in: query
          description: Set to true to include data from the original Accounting software.
          schema:
            type: boolean
      requestBody:
        required: true
        content:
          application/json:
            schema:
              $ref: '#/components/schemas/UnifiedAccountingPaymentInput'
      responses:
        '201':
          description: ''
          content:
            application/json:
              schema:
                $ref: '#/components/schemas/UnifiedAccountingPaymentOutput'
      tags: *ref_70
      x-speakeasy-group: accounting.payments
  /accounting/payments/{id}:
    get:
      operationId: retrieveAccountingPayment
      summary: Retrieve Payments
      description: Retrieve Payments from any connected Accounting software
      parameters:
        - name: x-connection-token
          required: true
          in: header
          description: The connection token
          schema:
            type: string
        - name: id
          required: true
          in: path
          description: id of the payment you want to retrieve.
          schema:
            type: string
        - name: remote_data
          required: false
          in: query
          description: Set to true to include data from the original Accounting software.
          schema:
            type: boolean
      responses:
        '200':
          description: ''
          content:
            application/json:
              schema:
                $ref: '#/components/schemas/UnifiedAccountingPaymentOutput'
      tags: *ref_70
      x-speakeasy-group: accounting.payments
  /accounting/phonenumbers:
    get:
      operationId: listAccountingPhonenumber
      summary: List  PhoneNumbers
      parameters:
        - name: x-connection-token
          required: true
          in: header
          description: The connection token
          schema:
            type: string
        - name: remote_data
          required: false
          in: query
          description: Set to true to include data from the original software.
          schema:
            type: boolean
        - name: limit
          required: false
          in: query
          description: Set to get the number of records.
          schema:
            default: 50
            type: number
        - name: cursor
          required: false
          in: query
          description: Set to get the number of records after this cursor.
          schema:
            type: string
      responses:
        '200':
          description: ''
          content:
            application/json:
              schema:
                allOf:
                  - $ref: '#/components/schemas/PaginatedDto'
                  - properties:
                      data:
                        type: array
                        items:
                          $ref: >-
                            #/components/schemas/UnifiedAccountingPhonenumberOutput
      tags: &ref_71
        - accounting/phonenumbers
      x-speakeasy-group: accounting.phonenumbers
  /accounting/phonenumbers/{id}:
    get:
      operationId: retrieveAccountingPhonenumber
      summary: Retrieve Phone Numbers
      description: Retrieve Phone Numbers from any connected Accounting software
      parameters:
        - name: x-connection-token
          required: true
          in: header
          description: The connection token
          schema:
            type: string
        - name: id
          required: true
          in: path
          description: id of the phonenumber you want to retrieve.
          schema:
            type: string
        - name: remote_data
          required: false
          in: query
          description: Set to true to include data from the original Accounting software.
          schema:
            type: boolean
      responses:
        '200':
          description: ''
          content:
            application/json:
              schema:
                $ref: '#/components/schemas/UnifiedAccountingPhonenumberOutput'
      tags: *ref_71
      x-speakeasy-group: accounting.phonenumbers
  /accounting/purchaseorders:
    get:
      operationId: listAccountingPurchaseOrder
      summary: List  PurchaseOrders
      parameters:
        - name: x-connection-token
          required: true
          in: header
          description: The connection token
          schema:
            type: string
        - name: remote_data
          required: false
          in: query
          description: Set to true to include data from the original software.
          schema:
            type: boolean
        - name: limit
          required: false
          in: query
          description: Set to get the number of records.
          schema:
            default: 50
            type: number
        - name: cursor
          required: false
          in: query
          description: Set to get the number of records after this cursor.
          schema:
            type: string
      responses:
        '200':
          description: ''
          content:
            application/json:
              schema:
                allOf:
                  - $ref: '#/components/schemas/PaginatedDto'
                  - properties:
                      data:
                        type: array
                        items:
                          $ref: >-
                            #/components/schemas/UnifiedAccountingPurchaseorderOutput
      tags: &ref_72
        - accounting/purchaseorders
      x-speakeasy-group: accounting.purchaseorders
    post:
      operationId: createAccountingPurchaseOrder
      summary: Create Purchase Orders
      description: Create Purchase Orders in any supported Accounting software
      parameters:
        - name: x-connection-token
          required: true
          in: header
          description: The connection token
          schema:
            type: string
        - name: remote_data
          required: false
          in: query
          description: Set to true to include data from the original Accounting software.
          schema:
            type: boolean
      requestBody:
        required: true
        content:
          application/json:
            schema:
              $ref: '#/components/schemas/UnifiedAccountingPurchaseorderInput'
      responses:
        '201':
          description: ''
          content:
            application/json:
              schema:
                $ref: '#/components/schemas/UnifiedAccountingPurchaseorderOutput'
      tags: *ref_72
      x-speakeasy-group: accounting.purchaseorders
  /accounting/purchaseorders/{id}:
    get:
      operationId: retrieveAccountingPurchaseOrder
      summary: Retrieve Purchase Orders
      description: Retrieve Purchase Orders from any connected Accounting software
      parameters:
        - name: x-connection-token
          required: true
          in: header
          description: The connection token
          schema:
            type: string
        - name: id
          required: true
          in: path
          description: id of the purchaseorder you want to retrieve.
          schema:
            type: string
        - name: remote_data
          required: false
          in: query
          description: Set to true to include data from the original Accounting software.
          schema:
            type: boolean
      responses:
        '200':
          description: ''
          content:
            application/json:
              schema:
                $ref: '#/components/schemas/UnifiedAccountingPurchaseorderOutput'
      tags: *ref_72
      x-speakeasy-group: accounting.purchaseorders
  /accounting/taxrates:
    get:
      operationId: listAccountingTaxRate
      summary: List  TaxRates
      parameters:
        - name: x-connection-token
          required: true
          in: header
          description: The connection token
          schema:
            type: string
        - name: remote_data
          required: false
          in: query
          description: Set to true to include data from the original software.
          schema:
            type: boolean
        - name: limit
          required: false
          in: query
          description: Set to get the number of records.
          schema:
            default: 50
            type: number
        - name: cursor
          required: false
          in: query
          description: Set to get the number of records after this cursor.
          schema:
            type: string
      responses:
        '200':
          description: ''
          content:
            application/json:
              schema:
                allOf:
                  - $ref: '#/components/schemas/PaginatedDto'
                  - properties:
                      data:
                        type: array
                        items:
                          $ref: '#/components/schemas/UnifiedAccountingTaxrateOutput'
      tags: &ref_73
        - accounting/taxrates
      x-speakeasy-group: accounting.taxrates
  /accounting/taxrates/{id}:
    get:
      operationId: retrieveAccountingTaxRate
      summary: Retrieve Tax Rates
      description: Retrieve Tax Rates from any connected Accounting software
      parameters:
        - name: x-connection-token
          required: true
          in: header
          description: The connection token
          schema:
            type: string
        - name: id
          required: true
          in: path
          description: id of the taxrate you want to retrieve.
          schema:
            type: string
        - name: remote_data
          required: false
          in: query
          description: Set to true to include data from the original Accounting software.
          schema:
            type: boolean
      responses:
        '200':
          description: ''
          content:
            application/json:
              schema:
                $ref: '#/components/schemas/UnifiedAccountingTaxrateOutput'
      tags: *ref_73
      x-speakeasy-group: accounting.taxrates
  /accounting/trackingcategories:
    get:
      operationId: listAccountingTrackingCategorys
      summary: List  TrackingCategorys
      parameters:
        - name: x-connection-token
          required: true
          in: header
          description: The connection token
          schema:
            type: string
        - name: remote_data
          required: false
          in: query
          description: Set to true to include data from the original software.
          schema:
            type: boolean
        - name: limit
          required: false
          in: query
          description: Set to get the number of records.
          schema:
            default: 50
            type: number
        - name: cursor
          required: false
          in: query
          description: Set to get the number of records after this cursor.
          schema:
            type: string
      responses:
        '200':
          description: ''
          content:
            application/json:
              schema:
                allOf:
                  - $ref: '#/components/schemas/PaginatedDto'
                  - properties:
                      data:
                        type: array
                        items:
                          $ref: >-
                            #/components/schemas/UnifiedAccountingTrackingcategoryOutput
      tags: &ref_74
        - accounting/trackingcategories
      x-speakeasy-group: accounting.trackingcategories
  /accounting/trackingcategories/{id}:
    get:
      operationId: retrieveAccountingTrackingCategory
      summary: Retrieve Tracking Categories
      description: Retrieve Tracking Categories from any connected Accounting software
      parameters:
        - name: x-connection-token
          required: true
          in: header
          description: The connection token
          schema:
            type: string
        - name: id
          required: true
          in: path
          description: id of the trackingcategory you want to retrieve.
          schema:
            type: string
        - name: remote_data
          required: false
          in: query
          description: Set to true to include data from the original Accounting software.
          schema:
            type: boolean
      responses:
        '200':
          description: ''
          content:
            application/json:
              schema:
                $ref: '#/components/schemas/UnifiedAccountingTrackingcategoryOutput'
      tags: *ref_74
      x-speakeasy-group: accounting.trackingcategories
  /accounting/transactions:
    get:
      operationId: listAccountingTransaction
      summary: List  Transactions
      parameters:
        - name: x-connection-token
          required: true
          in: header
          description: The connection token
          schema:
            type: string
        - name: remote_data
          required: false
          in: query
          description: Set to true to include data from the original software.
          schema:
            type: boolean
        - name: limit
          required: false
          in: query
          description: Set to get the number of records.
          schema:
            default: 50
            type: number
        - name: cursor
          required: false
          in: query
          description: Set to get the number of records after this cursor.
          schema:
            type: string
      responses:
        '200':
          description: ''
          content:
            application/json:
              schema:
                allOf:
                  - $ref: '#/components/schemas/PaginatedDto'
                  - properties:
                      data:
                        type: array
                        items:
                          $ref: >-
                            #/components/schemas/UnifiedAccountingTransactionOutput
      tags: &ref_75
        - accounting/transactions
      x-speakeasy-group: accounting.transactions
  /accounting/transactions/{id}:
    get:
      operationId: retrieveAccountingTransaction
      summary: Retrieve Transactions
      description: Retrieve Transactions from any connected Accounting software
      parameters:
        - name: x-connection-token
          required: true
          in: header
          description: The connection token
          schema:
            type: string
        - name: id
          required: true
          in: path
          description: id of the transaction you want to retrieve.
          schema:
            type: string
        - name: remote_data
          required: false
          in: query
          description: Set to true to include data from the original Accounting software.
          schema:
            type: boolean
      responses:
        '200':
          description: ''
          content:
            application/json:
              schema:
                $ref: '#/components/schemas/UnifiedAccountingTransactionOutput'
      tags: *ref_75
      x-speakeasy-group: accounting.transactions
  /accounting/vendorcredits:
    get:
      operationId: listAccountingVendorCredit
      summary: List  VendorCredits
      parameters:
        - name: x-connection-token
          required: true
          in: header
          description: The connection token
          schema:
            type: string
        - name: remote_data
          required: false
          in: query
          description: Set to true to include data from the original software.
          schema:
            type: boolean
        - name: limit
          required: false
          in: query
          description: Set to get the number of records.
          schema:
            default: 50
            type: number
        - name: cursor
          required: false
          in: query
          description: Set to get the number of records after this cursor.
          schema:
            type: string
      responses:
        '200':
          description: ''
          content:
            application/json:
              schema:
                allOf:
                  - $ref: '#/components/schemas/PaginatedDto'
                  - properties:
                      data:
                        type: array
                        items:
                          $ref: >-
                            #/components/schemas/UnifiedAccountingVendorcreditOutput
      tags: &ref_76
        - accounting/vendorcredits
      x-speakeasy-group: accounting.vendorcredits
  /accounting/vendorcredits/{id}:
    get:
      operationId: retrieveAccountingVendorCredit
      summary: Retrieve Vendor Credits
      description: Retrieve Vendor Credits from any connected Accounting software
      parameters:
        - name: x-connection-token
          required: true
          in: header
          description: The connection token
          schema:
            type: string
        - name: id
          required: true
          in: path
          description: id of the vendorcredit you want to retrieve.
          schema:
            type: string
        - name: remote_data
          required: false
          in: query
          description: Set to true to include data from the original Accounting software.
          schema:
            type: boolean
      responses:
        '200':
          description: ''
          content:
            application/json:
              schema:
                $ref: '#/components/schemas/UnifiedAccountingVendorcreditOutput'
      tags: *ref_76
      x-speakeasy-group: accounting.vendorcredits
  /filestorage/drives:
    get:
      operationId: listFilestorageDrives
      summary: List  Drives
      parameters:
        - name: x-connection-token
          required: true
          in: header
          description: The connection token
          schema:
            type: string
        - name: remote_data
          required: false
          in: query
          description: Set to true to include data from the original software.
          schema:
            type: boolean
        - name: limit
          required: false
          in: query
          description: Set to get the number of records.
          schema:
            default: 50
            type: number
        - name: cursor
          required: false
          in: query
          description: Set to get the number of records after this cursor.
          schema:
            type: string
      responses:
        '200':
          description: ''
          content:
            application/json:
              schema:
                allOf:
                  - $ref: '#/components/schemas/PaginatedDto'
                  - properties:
                      data:
                        type: array
                        items:
                          $ref: '#/components/schemas/UnifiedFilestorageDriveOutput'
      tags: &ref_77
        - filestorage/drives
      x-speakeasy-group: filestorage.drives
  /filestorage/drives/{id}:
    get:
      operationId: retrieveFilestorageDrive
      summary: Retrieve Drives
      description: Retrieve Drives from any connected Filestorage software
      parameters:
        - name: x-connection-token
          required: true
          in: header
          description: The connection token
          schema:
            type: string
        - name: id
          required: true
          in: path
          description: id of the drive you want to retrieve.
          schema:
            type: string
        - name: remote_data
          required: false
          in: query
          description: Set to true to include data from the original File Storage software.
          schema:
            type: boolean
      responses:
        '200':
          description: ''
          content:
            application/json:
              schema:
                $ref: '#/components/schemas/UnifiedFilestorageDriveOutput'
      tags: *ref_77
      x-speakeasy-group: filestorage.drives
  /filestorage/files:
    get:
      operationId: listFilestorageFile
      summary: List  Files
      parameters:
        - name: x-connection-token
          required: true
          in: header
          description: The connection token
          schema:
            type: string
        - name: remote_data
          required: false
          in: query
          description: Set to true to include data from the original software.
          schema:
            type: boolean
        - name: limit
          required: false
          in: query
          description: Set to get the number of records.
          schema:
            default: 50
            type: number
        - name: cursor
          required: false
          in: query
          description: Set to get the number of records after this cursor.
          schema:
            type: string
      responses:
        '200':
          description: ''
          content:
            application/json:
              schema:
                allOf:
                  - $ref: '#/components/schemas/PaginatedDto'
                  - properties:
                      data:
                        type: array
                        items:
                          $ref: '#/components/schemas/UnifiedFilestorageFileOutput'
      tags: &ref_78
        - filestorage/files
      x-speakeasy-group: filestorage.files
    post:
      operationId: createFilestorageFile
      summary: Create Files
      description: Create Files in any supported Filestorage software
      parameters:
        - name: x-connection-token
          required: true
          in: header
          description: The connection token
          schema:
            type: string
        - name: remote_data
          required: true
          in: query
          schema:
            type: boolean
      requestBody:
        required: true
        content:
          application/json:
            schema:
              $ref: '#/components/schemas/UnifiedFilestorageFileInput'
      responses:
        '201':
          description: ''
          content:
            application/json:
              schema:
                $ref: '#/components/schemas/UnifiedFilestorageFileOutput'
      tags: *ref_78
      x-speakeasy-group: filestorage.files
  /filestorage/files/{id}:
    get:
      operationId: retrieveFilestorageFile
      summary: Retrieve Files
      description: Retrieve Files from any connected Filestorage software
      parameters:
        - name: x-connection-token
          required: true
          in: header
          description: The connection token
          schema:
            type: string
        - name: id
          required: true
          in: path
          description: id of the file you want to retrieve.
          schema:
            type: string
        - name: remote_data
          required: false
          in: query
          description: Set to true to include data from the original File Storage software.
          schema:
            type: boolean
      responses:
        '200':
          description: ''
          content:
            application/json:
              schema:
                $ref: '#/components/schemas/UnifiedFilestorageFileOutput'
      tags: *ref_78
      x-speakeasy-group: filestorage.files
  /filestorage/folders:
    get:
      operationId: listFilestorageFolder
      summary: List  Folders
      parameters:
        - name: x-connection-token
          required: true
          in: header
          description: The connection token
          schema:
            type: string
        - name: remote_data
          required: false
          in: query
          description: Set to true to include data from the original software.
          schema:
            type: boolean
        - name: limit
          required: false
          in: query
          description: Set to get the number of records.
          schema:
            default: 50
            type: number
        - name: cursor
          required: false
          in: query
          description: Set to get the number of records after this cursor.
          schema:
            type: string
      responses:
        '200':
          description: ''
          content:
            application/json:
              schema:
                allOf:
                  - $ref: '#/components/schemas/PaginatedDto'
                  - properties:
                      data:
                        type: array
                        items:
                          $ref: '#/components/schemas/UnifiedFilestorageFolderOutput'
      tags: &ref_79
        - filestorage/folders
      x-speakeasy-group: filestorage.folders
    post:
      operationId: createFilestorageFolder
      summary: Create Folders
      description: Create Folders in any supported Filestorage software
      parameters:
        - name: x-connection-token
          required: true
          in: header
          description: The connection token
          schema:
            type: string
        - name: remote_data
          required: true
          in: query
          schema:
            type: boolean
      requestBody:
        required: true
        content:
          application/json:
            schema:
              $ref: '#/components/schemas/UnifiedFilestorageFolderInput'
      responses:
        '201':
          description: ''
          content:
            application/json:
              schema:
                $ref: '#/components/schemas/UnifiedFilestorageFolderOutput'
      tags: *ref_79
      x-speakeasy-group: filestorage.folders
  /filestorage/folders/{id}:
    get:
      operationId: retrieveFilestorageFolder
      summary: Retrieve Folders
      description: Retrieve Folders from any connected Filestorage software
      parameters:
        - name: x-connection-token
          required: true
          in: header
          description: The connection token
          schema:
            type: string
        - name: id
          required: true
          in: path
          description: id of the folder you want to retrieve.
          schema:
            type: string
        - name: remote_data
          required: false
          in: query
          description: Set to true to include data from the original File Storage software.
          schema:
            type: boolean
      responses:
        '200':
          description: ''
          content:
            application/json:
              schema:
                $ref: '#/components/schemas/UnifiedFilestorageFolderOutput'
      tags: *ref_79
      x-speakeasy-group: filestorage.folders
  /filestorage/groups:
    get:
      operationId: listFilestorageGroup
      summary: List  Groups
      parameters:
        - name: x-connection-token
          required: true
          in: header
          description: The connection token
          schema:
            type: string
        - name: remote_data
          required: false
          in: query
          description: Set to true to include data from the original software.
          schema:
            type: boolean
        - name: limit
          required: false
          in: query
          description: Set to get the number of records.
          schema:
            default: 50
            type: number
        - name: cursor
          required: false
          in: query
          description: Set to get the number of records after this cursor.
          schema:
            type: string
      responses:
        '200':
          description: ''
          content:
            application/json:
              schema:
                allOf:
                  - $ref: '#/components/schemas/PaginatedDto'
                  - properties:
                      data:
                        type: array
                        items:
                          $ref: '#/components/schemas/UnifiedFilestorageGroupOutput'
      tags: &ref_80
        - filestorage/groups
      x-speakeasy-group: filestorage.groups
  /filestorage/groups/{id}:
    get:
      operationId: retrieveFilestorageGroup
      summary: Retrieve Groups
      description: Retrieve Groups from any connected Filestorage software
      parameters:
        - name: x-connection-token
          required: true
          in: header
          description: The connection token
          schema:
            type: string
        - name: id
          required: true
          in: path
          description: id of the permission you want to retrieve.
          schema:
            type: string
        - name: remote_data
          required: false
          in: query
          description: Set to true to include data from the original File Storage software.
          schema:
            type: boolean
      responses:
        '200':
          description: ''
          content:
            application/json:
              schema:
                $ref: '#/components/schemas/UnifiedFilestorageGroupOutput'
      tags: *ref_80
      x-speakeasy-group: filestorage.groups
  /filestorage/users:
    get:
      operationId: listFilestorageUsers
      summary: List  Users
      parameters:
        - name: x-connection-token
          required: true
          in: header
          description: The connection token
          schema:
            type: string
        - name: remote_data
          required: false
          in: query
          description: Set to true to include data from the original software.
          schema:
            type: boolean
        - name: limit
          required: false
          in: query
          description: Set to get the number of records.
          schema:
            default: 50
            type: number
        - name: cursor
          required: false
          in: query
          description: Set to get the number of records after this cursor.
          schema:
            type: string
      responses:
        '200':
          description: ''
          content:
            application/json:
              schema:
                allOf:
                  - $ref: '#/components/schemas/PaginatedDto'
                  - properties:
                      data:
                        type: array
                        items:
                          $ref: '#/components/schemas/UnifiedUserOutput'
      tags: &ref_81
        - filestorage/users
      x-speakeasy-group: filestorage.users
  /filestorage/users/{id}:
    get:
      operationId: retrieveFilestorageUser
      summary: Retrieve Users
      description: Retrieve Users from any connected Filestorage software
      parameters:
        - name: x-connection-token
          required: true
          in: header
          description: The connection token
          schema:
            type: string
        - name: id
          required: true
          in: path
          description: id of the permission you want to retrieve.
          schema:
            type: string
        - name: remote_data
          required: false
          in: query
          description: Set to true to include data from the original File Storage software.
          schema:
            type: boolean
      responses:
        '200':
          description: ''
          content:
            application/json:
              schema:
                $ref: '#/components/schemas/UnifiedUserOutput'
      tags: *ref_81
      x-speakeasy-group: filestorage.users
  /ticketing/attachments:
    get:
      operationId: listTicketingAttachments
      summary: List  Attachments
      parameters:
        - name: x-connection-token
          required: true
          in: header
          description: The connection token
          schema:
            type: string
        - name: remote_data
          required: false
          in: query
          description: Set to true to include data from the original software.
          schema:
            type: boolean
        - name: limit
          required: false
          in: query
          description: Set to get the number of records.
          schema:
            default: 50
            type: number
        - name: cursor
          required: false
          in: query
          description: Set to get the number of records after this cursor.
          schema:
            type: string
      responses:
        '200':
          description: ''
          content:
            application/json:
              schema:
                allOf:
                  - $ref: '#/components/schemas/PaginatedDto'
                  - properties:
                      data:
                        type: array
                        items:
                          $ref: >-
                            #/components/schemas/UnifiedTicketingAttachmentOutput
      tags: &ref_82
        - ticketing/attachments
      x-speakeasy-group: ticketing.attachments
    post:
      operationId: createTicketingAttachment
      summary: Create Attachments
      description: Create Attachments in any supported Ticketing software
      parameters:
        - name: x-connection-token
          required: true
          in: header
          description: The connection token
          schema:
            type: string
        - name: remote_data
          required: false
          in: query
          description: Set to true to include data from the original Ticketing software.
          schema:
            type: boolean
      requestBody:
        required: true
        content:
          application/json:
            schema:
              $ref: '#/components/schemas/UnifiedTicketingAttachmentInput'
      responses:
        '201':
          description: ''
          content:
            application/json:
              schema:
                $ref: '#/components/schemas/UnifiedTicketingAttachmentOutput'
      tags: *ref_82
      x-speakeasy-group: ticketing.attachments
  /ticketing/attachments/{id}:
    get:
      operationId: retrieveTicketingAttachment
      summary: Retrieve Attachments
      description: Retrieve Attachments from any connected Ticketing software
      parameters:
        - name: x-connection-token
          required: true
          in: header
          description: The connection token
          schema:
            type: string
        - name: id
          required: true
          in: path
          description: id of the attachment you want to retrive.
          schema:
            type: string
        - name: remote_data
          required: false
          in: query
          description: Set to true to include data from the original Ticketing software.
          schema:
            type: boolean
      responses:
        '200':
          description: ''
          content:
            application/json:
              schema:
                $ref: '#/components/schemas/UnifiedTicketingAttachmentOutput'
      tags: *ref_82
      x-speakeasy-group: ticketing.attachments
info:
  title: Panora API
  description: A unified API to ship integrations
  version: '1.0'
  contact: {}
tags: []
servers:
  - url: https://api.panora.dev
    description: Production server
  - url: https://api-sandbox.panora.dev
    description: Sandbox server
  - url: https://api-dev.panora.dev
    description: Development server
components:
  securitySchemes:
    bearer:
      type: http
      scheme: bearer
  schemas:
    String:
      type: object
      properties: {}
    Number:
      type: object
      properties: {}
    WebhookResponse:
      type: object
      properties:
        id_webhook_endpoint:
          type: string
          nullable: true
          description: The unique UUID of the webhook.
        endpoint_description:
          type: string
          nullable: true
          description: The description of the webhook.
        url:
          type: string
          nullable: true
          description: The endpoint url of the webhook.
        secret:
          type: string
          nullable: true
          description: The secret of the webhook.
        active:
          type: boolean
          nullable: true
          description: The status of the webhook.
        created_at:
          format: date-time
          type: string
          nullable: true
          description: The created date  of the webhook.
        scope:
          nullable: true
          description: The events that the webhook listen to.
          type: array
          items:
            type: string
        id_project:
          type: string
          nullable: true
          description: The project id tied to the webhook.
        last_update:
          format: date-time
          type: string
          nullable: true
          description: The last update date of the webhook.
      required:
        - id_webhook_endpoint
        - endpoint_description
        - url
        - secret
        - active
        - created_at
        - scope
        - id_project
        - last_update
    WebhookDto:
      type: object
      properties:
        url:
          type: string
          nullable: true
          description: The endpoint url of the webhook.
        description:
          type: string
          nullable: true
          description: The description of the webhook.
        scope:
          nullable: true
          description: The events that the webhook listen to.
          type: array
          items:
            type: string
      required:
        - url
        - scope
    SignatureVerificationDto:
      type: object
      properties:
        payload:
          type: object
          additionalProperties: true
          nullable: true
          description: The payload event of the webhook.
        signature:
          type: string
          nullable: true
          description: The signature of the webhook.
        secret:
          type: string
          nullable: true
          description: The secret of the webhook.
      required:
        - payload
        - signature
        - secret
    PaginatedDto:
      type: object
      properties:
        prev_cursor:
          type: string
        next_cursor:
          type: string
        data:
          type: array
          items:
            type: object
      required:
        - prev_cursor
        - next_cursor
        - data
    UnifiedTicketingCommentInput:
      type: object
      properties:
        body:
          type: string
          nullable: true
          description: The body of the comment
        html_body:
          type: string
          nullable: true
          description: The html body of the comment
        is_private:
          type: boolean
          nullable: true
          description: The public status of the comment
        creator_type:
          type: string
          nullable: true
          description: >-
            The creator type of the comment. Authorized values are either USER
            or CONTACT
        ticket_id:
          type: string
          nullable: true
          description: The UUID of the ticket the comment is tied to
        contact_id:
          type: string
          nullable: true
          description: >-
            The UUID of the contact which the comment belongs to (if no user_id
            specified)
        user_id:
          type: string
          nullable: true
          description: >-
            The UUID of the user which the comment belongs to (if no contact_id
            specified)
        attachments:
          nullable: true
          description: The attachements UUIDs tied to the comment
          type: array
          items:
            type: string
      required:
        - body
    UnifiedTicketingTicketOutput:
      type: object
      properties:
        name:
          type: string
          nullable: true
          description: The name of the ticket
        status:
          type: string
          nullable: true
          description: The status of the ticket. Authorized values are OPEN or CLOSED.
        description:
          type: string
          nullable: true
          description: The description of the ticket
        due_date:
          format: date-time
          type: string
          nullable: true
          description: The date the ticket is due
        type:
          type: string
          nullable: true
          description: >-
            The type of the ticket. Authorized values are PROBLEM, QUESTION, or
            TASK
        parent_ticket:
          type: string
          nullable: true
          description: The UUID of the parent ticket
        collections:
          type: string
          nullable: true
          description: The collection UUIDs the ticket belongs to
        tags:
          nullable: true
          description: The tags names of the ticket
          type: array
          items:
            type: string
        completed_at:
          format: date-time
          type: string
          nullable: true
          description: The date the ticket has been completed
        priority:
          type: string
          nullable: true
          description: >-
            The priority of the ticket. Authorized values are HIGH, MEDIUM or
            LOW.
        assigned_to:
          nullable: true
          description: The users UUIDs the ticket is assigned to
          type: array
          items:
            type: string
        comment:
          nullable: true
          description: The comment of the ticket
          allOf:
            - $ref: '#/components/schemas/UnifiedTicketingCommentInput'
        account_id:
          type: string
          nullable: true
          description: The UUID of the account which the ticket belongs to
        contact_id:
          type: string
          nullable: true
          description: The UUID of the contact which the ticket belongs to
        attachments:
          nullable: true
          description: The attachments UUIDs tied to the ticket
          type: array
          items:
            type: string
        field_mappings:
          type: object
          nullable: true
          description: >-
            The custom field mappings of the ticket between the remote 3rd party
            & Panora
          additionalProperties: true
        id:
          type: string
          nullable: true
          description: The UUID of the ticket
        remote_id:
          type: string
          nullable: true
          description: The id of the ticket in the context of the 3rd Party
        remote_data:
          type: object
          nullable: true
          additionalProperties: true
          description: The remote data of the ticket in the context of the 3rd Party
        created_at:
          format: date-time
          type: string
          nullable: true
          description: The created date of the object
        modified_at:
          format: date-time
          type: string
          nullable: true
          description: The modified date of the object
      required:
        - name
        - description
    UnifiedTicketingTicketInput:
      type: object
      properties:
        name:
          type: string
          nullable: true
          description: The name of the ticket
        status:
          type: string
          nullable: true
          description: The status of the ticket. Authorized values are OPEN or CLOSED.
        description:
          type: string
          nullable: true
          description: The description of the ticket
        due_date:
          format: date-time
          type: string
          nullable: true
          description: The date the ticket is due
        type:
          type: string
          nullable: true
          description: >-
            The type of the ticket. Authorized values are PROBLEM, QUESTION, or
            TASK
        parent_ticket:
          type: string
          nullable: true
          description: The UUID of the parent ticket
        collections:
          type: string
          nullable: true
          description: The collection UUIDs the ticket belongs to
        tags:
          nullable: true
          description: The tags names of the ticket
          type: array
          items:
            type: string
        completed_at:
          format: date-time
          type: string
          nullable: true
          description: The date the ticket has been completed
        priority:
          type: string
          nullable: true
          description: >-
            The priority of the ticket. Authorized values are HIGH, MEDIUM or
            LOW.
        assigned_to:
          nullable: true
          description: The users UUIDs the ticket is assigned to
          type: array
          items:
            type: string
        comment:
          nullable: true
          description: The comment of the ticket
          allOf:
            - $ref: '#/components/schemas/UnifiedTicketingCommentInput'
        account_id:
          type: string
          nullable: true
          description: The UUID of the account which the ticket belongs to
        contact_id:
          type: string
          nullable: true
          description: The UUID of the contact which the ticket belongs to
        attachments:
          nullable: true
          description: The attachments UUIDs tied to the ticket
          type: array
          items:
            type: string
        field_mappings:
          type: object
          nullable: true
          description: >-
            The custom field mappings of the ticket between the remote 3rd party
            & Panora
          additionalProperties: true
      required:
        - name
        - description
    UnifiedTicketingUserOutput:
      type: object
      properties:
        name:
          type: string
          nullable: true
          description: The name of the user
        email_address:
          type: string
          nullable: true
          description: The email address of the user
        teams:
          nullable: true
          description: The teams whose the user is part of
          type: array
          items:
            type: string
        account_id:
          type: string
          nullable: true
          description: The account or organization the user is part of
        field_mappings:
          type: object
          nullable: true
          description: >-
            The custom field mappings of the user between the remote 3rd party &
            Panora
          additionalProperties: true
        id:
          type: string
          nullable: true
          description: The UUID of the user
        remote_id:
          type: string
          nullable: true
          description: The id of the user in the context of the 3rd Party
        remote_data:
          type: object
          nullable: true
          additionalProperties: true
          description: The remote data of the user in the context of the 3rd Party
        created_at:
          format: date-time
          type: string
          nullable: true
          description: The created date of the object
        modified_at:
          format: date-time
          type: string
          nullable: true
          description: The modified date of the object
      required:
        - name
        - email_address
        - field_mappings
    UnifiedTicketingAccountOutput:
      type: object
      properties:
        name:
          type: string
          nullable: true
          description: The name of the account
        domains:
          nullable: true
          description: The domains of the account
          type: array
          items:
            type: string
        field_mappings:
          type: object
          nullable: true
          description: >-
            The custom field mappings of the account between the remote 3rd
            party & Panora
          additionalProperties: true
        id:
          type: string
          nullable: true
          description: The UUID of the account
        remote_id:
          type: string
          nullable: true
          description: The id of the account in the context of the 3rd Party
        remote_data:
          type: object
          nullable: true
          additionalProperties: true
          description: The remote data of the account in the context of the 3rd Party
        created_at:
          format: date-time
          type: string
          nullable: true
          description: The created date of the object
        modified_at:
          format: date-time
          type: string
          nullable: true
          description: The modified date of the object
      required:
        - name
    UnifiedTicketingContactOutput:
      type: object
      properties:
        name:
          type: string
          nullable: true
          description: The name of the contact
        email_address:
          type: string
          nullable: true
          description: The email address of the contact
        phone_number:
          type: string
          nullable: true
          description: The phone number of the contact
        details:
          type: string
          nullable: true
          description: The details of the contact
        field_mappings:
          type: object
          nullable: true
          description: >-
            The custom field mappings of the contact between the remote 3rd
            party & Panora
          additionalProperties: true
        id:
          type: string
          description: The UUID of the contact
        remote_id:
          type: string
          nullable: true
          description: The id of the contact in the context of the 3rd Party
        remote_data:
          type: object
          nullable: true
          additionalProperties: true
          description: The remote data of the contact in the context of the 3rd Party
        created_at:
          format: date-time
          type: string
          nullable: true
          description: The created date of the object
        modified_at:
          format: date-time
          type: string
          nullable: true
          description: The modified date of the object
      required:
        - name
        - email_address
    ResyncStatusDto:
      type: object
      properties:
        timestamp:
          format: date-time
          type: string
          nullable: true
        vertical:
          type: string
          nullable: true
        provider:
          type: string
          nullable: true
        status:
          type: string
          nullable: true
      required:
        - timestamp
        - vertical
        - provider
        - status
    Email:
      type: object
      properties:
        email_address:
          type: string
          nullable: true
          description: The email address
        email_address_type:
          type: string
          nullable: true
          description: >-
            The email address type. Authorized values are either PERSONAL or
            WORK.
        owner_type:
          type: string
          nullable: true
          description: The owner type of an email
      required:
        - email_address
        - email_address_type
    Address:
      type: object
      properties:
        street_1:
          type: string
          nullable: true
          description: The street
        street_2:
          type: string
          nullable: true
          description: 'More information about the street '
        city:
          type: string
          nullable: true
          description: The city
        state:
          type: string
          nullable: true
          description: The state
        postal_code:
          type: string
          nullable: true
          description: The postal code
        country:
          type: string
          nullable: true
          description: The country
        address_type:
          type: string
          nullable: true
          description: The address type. Authorized values are either PERSONAL or WORK.
        owner_type:
          type: string
          nullable: true
          description: The owner type of the address
      required:
        - street_1
        - street_2
        - city
        - state
        - postal_code
        - country
        - address_type
        - owner_type
    Phone:
      type: object
      properties:
        phone_number:
          type: string
          nullable: true
          description: >-
            The phone number starting with a plus (+) followed by the country
            code (e.g +336676778890 for France)
        phone_type:
          type: string
          nullable: true
          description: The phone type. Authorized values are either MOBILE or WORK
        owner_type:
          type: string
          nullable: true
          description: The owner type of a phone number
      required:
        - phone_number
        - phone_type
    UnifiedCrmCompanyOutput:
      type: object
      properties:
        name:
          type: string
          description: The name of the company
          nullable: true
        industry:
          type: string
          description: >-
            The industry of the company. Authorized values can be found in the
            Industry enum.
          nullable: true
        number_of_employees:
          type: number
          description: The number of employees of the company
          nullable: true
        user_id:
          type: string
          description: The UUID of the user who owns the company
          nullable: true
        email_addresses:
          description: The email addresses of the company
          nullable: true
          type: array
          items:
            $ref: '#/components/schemas/Email'
        addresses:
          description: The addresses of the company
          nullable: true
          type: array
          items:
            $ref: '#/components/schemas/Address'
        phone_numbers:
          description: The phone numbers of the company
          nullable: true
          type: array
          items:
            $ref: '#/components/schemas/Phone'
        field_mappings:
          type: object
          description: >-
            The custom field mappings of the company between the remote 3rd
            party & Panora
          nullable: true
          additionalProperties: true
        id:
          type: string
          description: The UUID of the company
          nullable: true
        remote_id:
          type: string
          description: The id of the company in the context of the Crm 3rd Party
          nullable: true
        remote_data:
          type: object
          description: The remote data of the company in the context of the Crm 3rd Party
          nullable: true
          additionalProperties: true
        created_at:
          type: object
          description: The created date of the object
          nullable: true
        modified_at:
          type: object
          description: The modified date of the object
          nullable: true
      required:
        - name
    UnifiedCrmCompanyInput:
      type: object
      properties:
        name:
          type: string
          description: The name of the company
          nullable: true
        industry:
          type: string
          description: >-
            The industry of the company. Authorized values can be found in the
            Industry enum.
          nullable: true
        number_of_employees:
          type: number
          description: The number of employees of the company
          nullable: true
        user_id:
          type: string
          description: The UUID of the user who owns the company
          nullable: true
        email_addresses:
          description: The email addresses of the company
          nullable: true
          type: array
          items:
            $ref: '#/components/schemas/Email'
        addresses:
          description: The addresses of the company
          nullable: true
          type: array
          items:
            $ref: '#/components/schemas/Address'
        phone_numbers:
          description: The phone numbers of the company
          nullable: true
          type: array
          items:
            $ref: '#/components/schemas/Phone'
        field_mappings:
          type: object
          description: >-
            The custom field mappings of the company between the remote 3rd
            party & Panora
          nullable: true
          additionalProperties: true
      required:
        - name
    UnifiedCrmContactOutput:
      type: object
      properties:
        first_name:
          type: string
          nullable: true
          description: The first name of the contact
        last_name:
          type: string
          nullable: true
          description: The last name of the contact
        email_addresses:
          nullable: true
          description: The email addresses of the contact
          type: array
          items:
            $ref: '#/components/schemas/Email'
        phone_numbers:
          nullable: true
          description: The phone numbers of the contact
          type: array
          items:
            $ref: '#/components/schemas/Phone'
        addresses:
          nullable: true
          description: The addresses of the contact
          type: array
          items:
            $ref: '#/components/schemas/Address'
        user_id:
          type: string
          nullable: true
          description: The UUID of the user who owns the contact
        field_mappings:
          type: object
          nullable: true
          description: >-
            The custom field mappings of the contact between the remote 3rd
            party & Panora
          additionalProperties: true
        id:
          type: string
          nullable: true
          description: The UUID of the contact
        remote_id:
          type: string
          nullable: true
          description: The id of the contact in the context of the Crm 3rd Party
        remote_data:
          type: object
          nullable: true
          additionalProperties: true
          description: The remote data of the contact in the context of the Crm 3rd Party
        created_at:
          format: date-time
          type: string
          nullable: true
          description: The created date of the object
        modified_at:
          format: date-time
          type: string
          nullable: true
          description: The modified date of the object
      required:
        - first_name
        - last_name
    UnifiedCrmContactInput:
      type: object
      properties:
        first_name:
          type: string
          nullable: true
          description: The first name of the contact
        last_name:
          type: string
          nullable: true
          description: The last name of the contact
        email_addresses:
          nullable: true
          description: The email addresses of the contact
          type: array
          items:
            $ref: '#/components/schemas/Email'
        phone_numbers:
          nullable: true
          description: The phone numbers of the contact
          type: array
          items:
            $ref: '#/components/schemas/Phone'
        addresses:
          nullable: true
          description: The addresses of the contact
          type: array
          items:
            $ref: '#/components/schemas/Address'
        user_id:
          type: string
          nullable: true
          description: The UUID of the user who owns the contact
        field_mappings:
          type: object
          nullable: true
          description: >-
            The custom field mappings of the contact between the remote 3rd
            party & Panora
          additionalProperties: true
      required:
        - first_name
        - last_name
    UnifiedCrmDealOutput:
      type: object
      properties:
        name:
          type: string
          description: The name of the deal
          nullable: true
        description:
          type: string
          description: The description of the deal
          nullable: true
        amount:
          type: number
          description: The amount of the deal
          nullable: true
        user_id:
          type: string
          nullable: true
          description: The UUID of the user who is on the deal
        stage_id:
          type: string
          nullable: true
          description: The UUID of the stage of the deal
        company_id:
          type: string
          nullable: true
          description: The UUID of the company tied to the deal
        field_mappings:
          type: object
          nullable: true
          description: >-
            The custom field mappings of the company between the remote 3rd
            party & Panora
          additionalProperties: true
        id:
          type: string
          nullable: true
          description: The UUID of the deal
        remote_id:
          type: string
          nullable: true
          description: The id of the deal in the context of the Crm 3rd Party
        remote_data:
          type: object
          nullable: true
          additionalProperties: true
          description: The remote data of the deal in the context of the Crm 3rd Party
        created_at:
          format: date-time
          type: string
          nullable: true
          description: The created date of the object
        modified_at:
          format: date-time
          type: string
          nullable: true
          description: The modified date of the object
      required:
        - name
        - description
        - amount
    UnifiedCrmDealInput:
      type: object
      properties:
        name:
          type: string
          description: The name of the deal
          nullable: true
        description:
          type: string
          description: The description of the deal
          nullable: true
        amount:
          type: number
          description: The amount of the deal
          nullable: true
        user_id:
          type: string
          nullable: true
          description: The UUID of the user who is on the deal
        stage_id:
          type: string
          nullable: true
          description: The UUID of the stage of the deal
        company_id:
          type: string
          nullable: true
          description: The UUID of the company tied to the deal
        field_mappings:
          type: object
          nullable: true
          description: >-
            The custom field mappings of the company between the remote 3rd
            party & Panora
          additionalProperties: true
      required:
        - name
        - description
        - amount
    UnifiedCrmEngagementOutput:
      type: object
      properties:
        content:
          type: string
          nullable: true
          description: The content of the engagement
        direction:
          type: string
          nullable: true
          description: >-
            The direction of the engagement. Authorized values are INBOUND or
            OUTBOUND
        subject:
          type: string
          nullable: true
          description: The subject of the engagement
        start_at:
          format: date-time
          type: string
          nullable: true
          description: The start time of the engagement
        end_time:
          format: date-time
          type: string
          nullable: true
          description: The end time of the engagement
        type:
          type: string
          nullable: true
          description: >-
            The type of the engagement. Authorized values are EMAIL, CALL or
            MEETING
        user_id:
          type: string
          nullable: true
          description: The UUID of the user tied to the engagement
        company_id:
          type: string
          nullable: true
          description: The UUID of the company tied to the engagement
        contacts:
          nullable: true
          description: The UUIDs of contacts tied to the engagement object
          type: array
          items:
            type: string
        field_mappings:
          type: object
          nullable: true
          description: >-
            The custom field mappings of the engagement between the remote 3rd
            party & Panora
          additionalProperties: true
        id:
          type: string
          nullable: true
          description: The UUID of the engagement
        remote_id:
          type: string
          nullable: true
          description: The id of the engagement in the context of the Crm 3rd Party
        remote_data:
          type: object
          additionalProperties: true
          nullable: true
          description: >-
            The remote data of the engagement in the context of the Crm 3rd
            Party
        created_at:
          format: date-time
          type: string
          nullable: true
          description: The created date of the object
        modified_at:
          format: date-time
          type: string
          nullable: true
          description: The modified date of the object
      required:
        - type
    UnifiedCrmEngagementInput:
      type: object
      properties:
        content:
          type: string
          nullable: true
          description: The content of the engagement
        direction:
          type: string
          nullable: true
          description: >-
            The direction of the engagement. Authorized values are INBOUND or
            OUTBOUND
        subject:
          type: string
          nullable: true
          description: The subject of the engagement
        start_at:
          format: date-time
          type: string
          nullable: true
          description: The start time of the engagement
        end_time:
          format: date-time
          type: string
          nullable: true
          description: The end time of the engagement
        type:
          type: string
          nullable: true
          description: >-
            The type of the engagement. Authorized values are EMAIL, CALL or
            MEETING
        user_id:
          type: string
          nullable: true
          description: The UUID of the user tied to the engagement
        company_id:
          type: string
          nullable: true
          description: The UUID of the company tied to the engagement
        contacts:
          nullable: true
          description: The UUIDs of contacts tied to the engagement object
          type: array
          items:
            type: string
        field_mappings:
          type: object
          nullable: true
          description: >-
            The custom field mappings of the engagement between the remote 3rd
            party & Panora
          additionalProperties: true
      required:
        - type
    UnifiedCrmNoteOutput:
      type: object
      properties:
        content:
          type: string
          description: The content of the note
          nullable: true
        user_id:
          type: string
          nullable: true
          description: The UUID of the user tied the note
        company_id:
          type: string
          nullable: true
          description: The UUID of the company tied to the note
        contact_id:
          type: string
          nullable: true
          description: The UUID fo the contact tied to the note
        deal_id:
          type: string
          nullable: true
          description: The UUID of the deal tied to the note
        field_mappings:
          type: object
          nullable: true
          description: >-
            The custom field mappings of the note between the remote 3rd party &
            Panora
          additionalProperties: true
        id:
          type: string
          nullable: true
          description: The UUID of the note
        remote_id:
          type: string
          nullable: true
          description: The id of the note in the context of the Crm 3rd Party
        remote_data:
          type: object
          nullable: true
          additionalProperties: true
          description: The remote data of the note in the context of the Crm 3rd Party
        created_at:
          format: date-time
          type: string
          nullable: true
          description: The created date of the object
        modified_at:
          format: date-time
          type: string
          nullable: true
          description: The modified date of the object
      required:
        - content
    UnifiedCrmNoteInput:
      type: object
      properties:
        content:
          type: string
          description: The content of the note
          nullable: true
        user_id:
          type: string
          nullable: true
          description: The UUID of the user tied the note
        company_id:
          type: string
          nullable: true
          description: The UUID of the company tied to the note
        contact_id:
          type: string
          nullable: true
          description: The UUID fo the contact tied to the note
        deal_id:
          type: string
          nullable: true
          description: The UUID of the deal tied to the note
        field_mappings:
          type: object
          nullable: true
          description: >-
            The custom field mappings of the note between the remote 3rd party &
            Panora
          additionalProperties: true
      required:
        - content
    UnifiedCrmStageOutput:
      type: object
      properties:
        stage_name:
          type: string
          description: The name of the stage
          nullable: true
        field_mappings:
          type: object
          description: >-
            The custom field mappings of the stage between the remote 3rd party
            & Panora
          nullable: true
          additionalProperties: true
        id:
          type: string
          description: The UUID of the stage
          nullable: true
        remote_id:
          type: string
          description: The id of the stage in the context of the Crm 3rd Party
          nullable: true
        remote_data:
          type: object
          description: The remote data of the stage in the context of the Crm 3rd Party
          nullable: true
          additionalProperties: true
        created_at:
          type: object
          description: The created date of the object
          nullable: true
        modified_at:
          type: object
          description: The modified date of the object
          nullable: true
      required:
        - stage_name
    UnifiedCrmTaskOutput:
      type: object
      properties:
        subject:
          type: string
          description: The subject of the task
          nullable: true
        content:
          type: string
          description: The content of the task
          nullable: true
        status:
          type: string
          description: The status of the task. Authorized values are PENDING, COMPLETED.
          nullable: true
        due_date:
          format: date-time
          type: string
          description: The due date of the task
          nullable: true
        finished_date:
          format: date-time
          type: string
          description: The finished date of the task
          nullable: true
        user_id:
          type: string
          description: The UUID of the user tied to the task
          nullable: true
        company_id:
          type: string
          description: The UUID of the company tied to the task
          nullable: true
        deal_id:
          type: string
          description: The UUID of the deal tied to the task
          nullable: true
        field_mappings:
          type: object
          description: >-
            The custom field mappings of the task between the remote 3rd party &
            Panora
          nullable: true
          additionalProperties: true
        id:
          type: string
          description: The UUID of the task
          nullable: true
        remote_id:
          type: string
          description: The id of the task in the context of the Crm 3rd Party
          nullable: true
        remote_data:
          type: object
          description: The remote data of the task in the context of the Crm 3rd Party
          nullable: true
          additionalProperties: true
        created_at:
          type: object
          description: The created date of the object
          nullable: true
        modified_at:
          type: object
          description: The modified date of the object
          nullable: true
      required:
        - subject
        - content
        - status
    UnifiedCrmTaskInput:
      type: object
      properties:
        subject:
          type: string
          description: The subject of the task
          nullable: true
        content:
          type: string
          description: The content of the task
          nullable: true
        status:
          type: string
          description: The status of the task. Authorized values are PENDING, COMPLETED.
          nullable: true
        due_date:
          format: date-time
          type: string
          description: The due date of the task
          nullable: true
        finished_date:
          format: date-time
          type: string
          description: The finished date of the task
          nullable: true
        user_id:
          type: string
          description: The UUID of the user tied to the task
          nullable: true
        company_id:
          type: string
          description: The UUID of the company tied to the task
          nullable: true
        deal_id:
          type: string
          description: The UUID of the deal tied to the task
          nullable: true
        field_mappings:
          type: object
          description: >-
            The custom field mappings of the task between the remote 3rd party &
            Panora
          nullable: true
          additionalProperties: true
      required:
        - subject
        - content
        - status
    UnifiedCrmUserOutput:
      type: object
      properties:
        name:
          type: string
          description: The name of the user
          nullable: true
        email:
          type: string
          description: The email of the user
          nullable: true
        field_mappings:
          type: object
          description: >-
            The custom field mappings of the user between the remote 3rd party &
            Panora
          nullable: true
          additionalProperties: true
        id:
          type: string
          description: The UUID of the user
          nullable: true
        remote_id:
          type: string
          description: The id of the user in the context of the Crm 3rd Party
          nullable: true
        remote_data:
          type: object
          description: The remote data of the user in the context of the Crm 3rd Party
          nullable: true
          additionalProperties: true
        created_at:
          format: date-time
          type: string
          description: The created date of the object
          nullable: true
        modified_at:
          format: date-time
          type: string
          description: The modified date of the object
          nullable: true
      required:
        - name
        - email
    UnifiedTicketingCollectionOutput:
      type: object
      properties:
        name:
          type: string
          nullable: true
          description: The name of the collection
        description:
          type: string
          nullable: true
          description: The description of the collection
        collection_type:
          type: string
          nullable: true
          description: >-
            The type of the collection. Authorized values are either PROJECT or
            LIST 
        id:
          type: string
          nullable: true
          description: The UUID of the collection
        remote_id:
          type: string
          nullable: true
          description: The id of the collection in the context of the 3rd Party
        remote_data:
          type: object
          nullable: true
          additionalProperties: true
          description: The remote data of the collection in the context of the 3rd Party
        created_at:
          format: date-time
          type: string
          nullable: true
          description: The created date of the object
        modified_at:
          format: date-time
          type: string
          nullable: true
          description: The modified date of the object
      required:
        - name
    UnifiedTicketingCommentOutput:
      type: object
      properties:
        body:
          type: string
          nullable: true
          description: The body of the comment
        html_body:
          type: string
          nullable: true
          description: The html body of the comment
        is_private:
          type: boolean
          nullable: true
          description: The public status of the comment
        creator_type:
          type: string
          nullable: true
          description: >-
            The creator type of the comment. Authorized values are either USER
            or CONTACT
        ticket_id:
          type: string
          nullable: true
          description: The UUID of the ticket the comment is tied to
        contact_id:
          type: string
          nullable: true
          description: >-
            The UUID of the contact which the comment belongs to (if no user_id
            specified)
        user_id:
          type: string
          nullable: true
          description: >-
            The UUID of the user which the comment belongs to (if no contact_id
            specified)
        attachments:
          nullable: true
          description: The attachements UUIDs tied to the comment
          type: array
          items:
            type: string
        id:
          type: string
          nullable: true
          description: The UUID of the comment
        remote_id:
          type: string
          nullable: true
          description: The id of the comment in the context of the 3rd Party
        remote_data:
          type: object
          nullable: true
          additionalProperties: true
          description: The remote data of the comment in the context of the 3rd Party
        created_at:
          format: date-time
          type: string
          nullable: true
          description: The created date of the object
        modified_at:
          format: date-time
          type: string
          nullable: true
          description: The modified date of the object
      required:
        - body
    UnifiedTicketingTagOutput:
      type: object
      properties:
        name:
          type: string
          nullable: true
          description: The name of the tag
        field_mappings:
          type: object
          nullable: true
          description: >-
            The custom field mappings of the tag between the remote 3rd party &
            Panora
          additionalProperties: true
        id:
          type: string
          nullable: true
          description: The UUID of the tag
        remote_id:
          type: string
          nullable: true
          description: The id of the tag in the context of the 3rd Party
        remote_data:
          type: object
          nullable: true
          additionalProperties: true
          description: The remote data of the tag in the context of the 3rd Party
        created_at:
          format: date-time
          type: string
          nullable: true
          description: The created date of the object
        modified_at:
          format: date-time
          type: string
          nullable: true
          description: The modified date of the object
      required:
        - name
    UnifiedTicketingTeamOutput:
      type: object
      properties:
        name:
          type: string
          nullable: true
          description: The name of the team
        description:
          type: string
          nullable: true
          description: The description of the team
        field_mappings:
          type: object
          nullable: true
          description: >-
            The custom field mappings of the team between the remote 3rd party &
            Panora
          additionalProperties: true
        id:
          type: string
          nullable: true
          description: The UUID of the team
        remote_id:
          type: string
          nullable: true
          description: The id of the team in the context of the 3rd Party
        remote_data:
          type: object
          nullable: true
          additionalProperties: true
          description: The remote data of the team in the context of the 3rd Party
        created_at:
          format: date-time
          type: string
          nullable: true
          description: The created date of the object
        modified_at:
          format: date-time
          type: string
          nullable: true
          description: The modified date of the object
      required:
        - name
    LinkedUserResponse:
      type: object
      properties:
        id_linked_user:
          type: string
          nullable: true
        linked_user_origin_id:
          type: string
          nullable: true
        alias:
          type: string
          nullable: true
        id_project:
          type: string
          nullable: true
      required:
        - id_linked_user
        - linked_user_origin_id
        - alias
        - id_project
    CreateLinkedUserDto:
      type: object
      properties:
        linked_user_origin_id:
          type: string
          nullable: true
        alias:
          type: string
          nullable: true
      required:
        - linked_user_origin_id
        - alias
    CreateBatchLinkedUserDto:
      type: object
      properties:
        linked_user_origin_ids:
          nullable: true
          type: array
          items:
            type: string
        alias:
          type: string
          nullable: true
      required:
        - linked_user_origin_ids
        - alias
    CustomFieldResponse:
      type: object
      properties:
        id_attribute:
          type: string
          nullable: true
          description: Attribute Id
        status:
          type: string
          nullable: true
          description: Attribute Status
        ressource_owner_type:
          type: string
          nullable: true
          description: Attribute Ressource Owner Type
        slug:
          type: string
          nullable: true
          description: Attribute Slug
        description:
          type: string
          nullable: true
          description: Attribute Description
        data_type:
          type: string
          nullable: true
          description: Attribute Data Type
        remote_id:
          type: string
          nullable: true
          description: Attribute Remote Id
        source:
          type: string
          nullable: true
          description: Attribute Source
        id_entity:
          type: string
          nullable: true
          description: Attribute Id Entity
        id_project:
          type: string
          nullable: true
          description: Attribute Id Project
        scope:
          type: string
          nullable: true
          description: Attribute Scope
        id_consumer:
          type: string
          nullable: true
          description: Attribute Id Consumer
        created_at:
          format: date-time
          type: string
          nullable: true
          description: Attribute Created Date
        modified_at:
          format: date-time
          type: string
          nullable: true
          description: Attribute Modified Date
      required:
        - id_attribute
        - status
        - ressource_owner_type
        - slug
        - description
        - data_type
        - remote_id
        - source
        - id_entity
        - id_project
        - scope
        - id_consumer
        - created_at
        - modified_at
    DefineTargetFieldDto:
      type: object
      properties:
        object_type_owner:
          type: string
          nullable: true
        name:
          type: string
          nullable: true
        description:
          type: string
          nullable: true
        data_type:
          type: string
          nullable: true
      required:
        - object_type_owner
        - name
        - description
        - data_type
    CustomFieldCreateDto:
      type: object
      properties:
        object_type_owner:
          type: string
          nullable: true
        name:
          type: string
          nullable: true
        description:
          type: string
          nullable: true
        data_type:
          type: string
          nullable: true
        source_custom_field_id:
          type: string
          nullable: true
        source_provider:
          type: string
          nullable: true
        linked_user_id:
          type: string
          nullable: true
      required:
        - object_type_owner
        - name
        - description
        - data_type
        - source_custom_field_id
        - source_provider
        - linked_user_id
    MapFieldToProviderDto:
      type: object
      properties:
        attributeId:
          type: string
          nullable: true
          description: Attribute Id
        source_custom_field_id:
          type: string
          nullable: true
          description: Attribute Id
        source_provider:
          type: string
          nullable: true
          description: Attribute Id
        linked_user_id:
          type: string
          nullable: true
          description: Attribute Id
      required:
        - attributeId
        - source_custom_field_id
        - source_provider
        - linked_user_id
    PassThroughResponse:
      type: object
      properties:
        url:
          type: string
          nullable: true
        status:
          type: number
          nullable: true
        data:
          type: object
          nullable: true
      required:
        - url
        - status
        - data
    PassThroughRequestDto:
      type: object
      properties:
        method:
          enum:
            - GET
            - POST
            - PATCH
            - DELETE
            - PUT
          type: string
        path:
          type: string
          nullable: true
        data:
          oneOf:
            - type: object
              additionalProperties: true
            - type: array
              items:
                type: object
                additionalProperties: true
          nullable: true
        headers:
          type: object
          additionalProperties: true
          nullable: true
      required:
        - method
        - path
    UnifiedHrisBankinfoOutput:
      type: object
      properties: {}
    UnifiedHrisBenefitOutput:
      type: object
      properties: {}
    UnifiedHrisCompanyOutput:
      type: object
      properties: {}
    UnifiedHrisDependentOutput:
      type: object
      properties: {}
    UnifiedHrisEmployeepayrollrunOutput:
      type: object
      properties: {}
    UnifiedHrisEmployeeOutput:
      type: object
      properties: {}
    UnifiedHrisEmployeeInput:
      type: object
      properties: {}
    UnifiedHrisEmployerbenefitOutput:
      type: object
      properties: {}
    UnifiedHrisEmploymentOutput:
      type: object
      properties: {}
    UnifiedHrisGroupOutput:
      type: object
      properties: {}
    UnifiedHrisLocationOutput:
      type: object
      properties: {}
    UnifiedHrisPaygroupOutput:
      type: object
      properties: {}
    UnifiedHrisPayrollrunOutput:
      type: object
      properties: {}
    UnifiedHrisTimeoffOutput:
      type: object
      properties: {}
    UnifiedHrisTimeoffInput:
      type: object
      properties: {}
    UnifiedHrisTimeoffbalanceOutput:
      type: object
      properties: {}
    UnifiedMarketingautomationActionOutput:
      type: object
      properties: {}
    UnifiedMarketingautomationActionInput:
      type: object
      properties: {}
    UnifiedMarketingautomationAutomationOutput:
      type: object
      properties: {}
    UnifiedMarketingautomationAutomationInput:
      type: object
      properties: {}
    UnifiedCampaignOutput:
      type: object
      properties: {}
    UnifiedMarketingautomationCampaignInput:
      type: object
      properties: {}
    UnifiedMarketingautomationContactOutput:
      type: object
      properties: {}
    UnifiedMarketingautomationContactInput:
      type: object
      properties: {}
    UnifiedMarketingautomationEmailOutput:
      type: object
      properties: {}
    UnifiedMarketingautomationEventOutput:
      type: object
      properties: {}
    UnifiedMarketingautomationListOutput:
      type: object
      properties: {}
    UnifiedMarketingautomationListInput:
      type: object
      properties: {}
    UnifiedMarketingautomationMessageOutput:
      type: object
      properties: {}
    UnifiedMarketingautomationTemplateOutput:
      type: object
      properties: {}
    UnifiedMarketingautomationTemplateInput:
      type: object
      properties: {}
    UnifiedMarketingautomationUserOutput:
      type: object
      properties: {}
    UnifiedAtsActivityOutput:
      type: object
      properties:
        activity_type:
          type: string
          nullable: true
          description: The type of activity
        subject:
          type: string
          nullable: true
          description: The subject of the activity
        body:
          type: string
          nullable: true
          description: The body of the activity
        visibility:
          type: string
          nullable: true
          description: The visibility of the activity
        candidate_id:
          type: string
          nullable: true
          description: The UUID of the candidate
        remote_created_at:
          format: date-time
          type: string
          nullable: true
          description: The remote creation date of the activity
        field_mappings:
          type: object
          additionalProperties: true
          nullable: true
          description: >-
            The custom field mappings of the object between the remote 3rd party
            & Panora
        id:
          type: string
          nullable: true
          description: The UUID of the activity
        remote_id:
          type: string
          nullable: true
          description: The remote ID of the activity in the context of the 3rd Party
        remote_data:
          type: object
          nullable: true
          additionalProperties: true
          description: The remote data of the activity in the context of the 3rd Party
        created_at:
          format: date-time
          type: string
          nullable: true
          description: The created date of the object
        modified_at:
          format: date-time
          type: string
          nullable: true
          description: The modified date of the object
    UnifiedAtsActivityInput:
      type: object
      properties:
        activity_type:
          type: string
          nullable: true
          description: The type of activity
        subject:
          type: string
          nullable: true
          description: The subject of the activity
        body:
          type: string
          nullable: true
          description: The body of the activity
        visibility:
          type: string
          nullable: true
          description: The visibility of the activity
        candidate_id:
          type: string
          nullable: true
          description: The UUID of the candidate
        remote_created_at:
          format: date-time
          type: string
          nullable: true
          description: The remote creation date of the activity
        field_mappings:
          type: object
          additionalProperties: true
          nullable: true
          description: >-
            The custom field mappings of the object between the remote 3rd party
            & Panora
    UnifiedAtsApplicationOutput:
      type: object
      properties:
        applied_at:
          format: date-time
          type: string
          nullable: true
          description: The application date
        rejected_at:
          format: date-time
          type: string
          nullable: true
          description: The rejection date
        offers:
          nullable: true
          description: The offers UUIDs for the application
          type: array
          items:
            type: string
        source:
          type: string
          nullable: true
          description: The source of the application
        credited_to:
          type: string
          nullable: true
          description: The UUID of the person credited for the application
        current_stage:
          type: string
          nullable: true
          description: The UUID of the current stage of the application
        reject_reason:
          type: string
          nullable: true
          description: The rejection reason for the application
        candidate_id:
          type: string
          nullable: true
          description: The UUID of the candidate
        job_id:
          type: string
          description: The UUID of the job
        field_mappings:
          type: object
          additionalProperties: true
          nullable: true
          description: >-
            The custom field mappings of the object between the remote 3rd party
            & Panora
        id:
          type: string
          nullable: true
          description: The UUID of the application
        remote_id:
          type: string
          nullable: true
          description: The remote ID of the application in the context of the 3rd Party
        remote_data:
          type: object
          nullable: true
          additionalProperties: true
          description: The remote data of the application in the context of the 3rd Party
        created_at:
          format: date-time
          type: string
          nullable: true
          description: The created date of the object
        modified_at:
          format: date-time
          type: string
          nullable: true
          description: The modified date of the object
        remote_created_at:
          format: date-time
          type: string
          nullable: true
          description: The remote created date of the object
        remote_modified_at:
          format: date-time
          type: string
          nullable: true
          description: The remote modified date of the object
    UnifiedAtsApplicationInput:
      type: object
      properties:
        applied_at:
          format: date-time
          type: string
          nullable: true
          description: The application date
        rejected_at:
          format: date-time
          type: string
          nullable: true
          description: The rejection date
        offers:
          nullable: true
          description: The offers UUIDs for the application
          type: array
          items:
            type: string
        source:
          type: string
          nullable: true
          description: The source of the application
        credited_to:
          type: string
          nullable: true
          description: The UUID of the person credited for the application
        current_stage:
          type: string
          nullable: true
          description: The UUID of the current stage of the application
        reject_reason:
          type: string
          nullable: true
          description: The rejection reason for the application
        candidate_id:
          type: string
          nullable: true
          description: The UUID of the candidate
        job_id:
          type: string
          description: The UUID of the job
        field_mappings:
          type: object
          additionalProperties: true
          nullable: true
          description: >-
            The custom field mappings of the object between the remote 3rd party
            & Panora
    UnifiedAtsAttachmentOutput:
      type: object
      properties:
        file_url:
          type: string
          nullable: true
          description: The URL of the file
        file_name:
          type: string
          nullable: true
          description: The name of the file
        attachment_type:
          type: string
          nullable: true
          description: The type of the file
        remote_created_at:
          format: date-time
          type: string
          nullable: true
          description: The remote creation date of the attachment
        remote_modified_at:
          format: date-time
          type: string
          nullable: true
          description: The remote modification date of the attachment
        candidate_id:
          type: string
          nullable: true
          description: The UUID of the candidate
        field_mappings:
          type: object
          additionalProperties: true
          nullable: true
          description: >-
            The custom field mappings of the object between the remote 3rd party
            & Panora
        id:
          type: string
          nullable: true
          description: The UUID of the attachment
        remote_id:
          type: string
          nullable: true
          description: The remote ID of the attachment
        remote_data:
          type: object
          nullable: true
          additionalProperties: true
          description: The remote data of the attachment in the context of the 3rd Party
        created_at:
          format: date-time
          type: string
          nullable: true
          description: The created date of the object
        modified_at:
          format: date-time
          type: string
          nullable: true
          description: The modified date of the object
    UnifiedAtsAttachmentInput:
      type: object
      properties:
        file_url:
          type: string
          nullable: true
          description: The URL of the file
        file_name:
          type: string
          nullable: true
          description: The name of the file
        attachment_type:
          type: string
          nullable: true
          description: The type of the file
        remote_created_at:
          format: date-time
          type: string
          nullable: true
          description: The remote creation date of the attachment
        remote_modified_at:
          format: date-time
          type: string
          nullable: true
          description: The remote modification date of the attachment
        candidate_id:
          type: string
          nullable: true
          description: The UUID of the candidate
        field_mappings:
          type: object
          additionalProperties: true
          nullable: true
          description: >-
            The custom field mappings of the object between the remote 3rd party
            & Panora
    Url:
      type: object
      properties:
        url:
          type: string
          nullable: true
          description: The url.
        url_type:
          type: string
          nullable: true
          description: The url type. It takes [WEBSITE | BLOG | LINKEDIN | GITHUB | OTHER]
      required:
        - url
        - url_type
    UnifiedAtsCandidateOutput:
      type: object
      properties:
        first_name:
          type: string
          nullable: true
          description: The first name of the candidate
        last_name:
          type: string
          nullable: true
          description: The last name of the candidate
        company:
          type: string
          nullable: true
          description: The company of the candidate
        title:
          type: string
          nullable: true
          description: The title of the candidate
        locations:
          type: string
          nullable: true
          description: The locations of the candidate
        is_private:
          type: boolean
          nullable: true
          description: Whether the candidate is private
        email_reachable:
          type: boolean
          nullable: true
          description: Whether the candidate is reachable by email
        remote_created_at:
          format: date-time
          type: string
          nullable: true
          description: The remote creation date of the candidate
        remote_modified_at:
          format: date-time
          type: string
          nullable: true
          description: The remote modification date of the candidate
        last_interaction_at:
          format: date-time
          type: string
          nullable: true
          description: The last interaction date with the candidate
        attachments:
          nullable: true
          description: The attachments UUIDs of the candidate
          type: array
          items:
            type: string
        applications:
          nullable: true
          description: The applications UUIDs of the candidate
          type: array
          items:
            type: string
        tags:
          nullable: true
          description: The tags of the candidate
          type: array
          items:
            type: string
        urls:
          nullable: true
          description: >-
            The urls of the candidate, possible values for Url type are WEBSITE,
            BLOG, LINKEDIN, GITHUB, or OTHER
          type: array
          items:
            $ref: '#/components/schemas/Url'
        phone_numbers:
          nullable: true
          description: The phone numbers of the candidate
          type: array
          items:
            $ref: '#/components/schemas/Phone'
        email_addresses:
          nullable: true
          description: The email addresses of the candidate
          type: array
          items:
            $ref: '#/components/schemas/Email'
        field_mappings:
          type: object
          additionalProperties: true
          nullable: true
          description: >-
            The custom field mappings of the object between the remote 3rd party
            & Panora
        id:
          type: string
          nullable: true
          description: The UUID of the candidate
        remote_id:
          type: string
          nullable: true
          description: The id of the candidate in the context of the 3rd Party
        remote_data:
          type: object
          nullable: true
          additionalProperties: true
          description: The remote data of the candidate in the context of the 3rd Party
        created_at:
          format: date-time
          type: string
          nullable: true
          description: The created date of the object
        modified_at:
          format: date-time
          type: string
          nullable: true
          description: The modified date of the object
    UnifiedAtsCandidateInput:
      type: object
      properties:
        first_name:
          type: string
          nullable: true
          description: The first name of the candidate
        last_name:
          type: string
          nullable: true
          description: The last name of the candidate
        company:
          type: string
          nullable: true
          description: The company of the candidate
        title:
          type: string
          nullable: true
          description: The title of the candidate
        locations:
          type: string
          nullable: true
          description: The locations of the candidate
        is_private:
          type: boolean
          nullable: true
          description: Whether the candidate is private
        email_reachable:
          type: boolean
          nullable: true
          description: Whether the candidate is reachable by email
        remote_created_at:
          format: date-time
          type: string
          nullable: true
          description: The remote creation date of the candidate
        remote_modified_at:
          format: date-time
          type: string
          nullable: true
          description: The remote modification date of the candidate
        last_interaction_at:
          format: date-time
          type: string
          nullable: true
          description: The last interaction date with the candidate
        attachments:
          nullable: true
          description: The attachments UUIDs of the candidate
          type: array
          items:
            type: string
        applications:
          nullable: true
          description: The applications UUIDs of the candidate
          type: array
          items:
            type: string
        tags:
          nullable: true
          description: The tags of the candidate
          type: array
          items:
            type: string
        urls:
          nullable: true
          description: >-
            The urls of the candidate, possible values for Url type are WEBSITE,
            BLOG, LINKEDIN, GITHUB, or OTHER
          type: array
          items:
            $ref: '#/components/schemas/Url'
        phone_numbers:
          nullable: true
          description: The phone numbers of the candidate
          type: array
          items:
            $ref: '#/components/schemas/Phone'
        email_addresses:
          nullable: true
          description: The email addresses of the candidate
          type: array
          items:
            $ref: '#/components/schemas/Email'
        field_mappings:
          type: object
          additionalProperties: true
          nullable: true
          description: >-
            The custom field mappings of the object between the remote 3rd party
            & Panora
    UnifiedAtsDepartmentOutput:
      type: object
      properties:
        name:
          type: string
          nullable: true
          description: The name of the department
        field_mappings:
          type: object
          additionalProperties: true
          nullable: true
          description: >-
            The custom field mappings of the object between the remote 3rd party
            & Panora
        id:
          type: string
          nullable: true
          description: The UUID of the department
        remote_id:
          type: string
          nullable: true
          description: The remote ID of the department in the context of the 3rd Party
        remote_data:
          type: object
          nullable: true
          additionalProperties: true
          description: The remote data of the department in the context of the 3rd Party
        created_at:
          format: date-time
          type: string
          nullable: true
          description: The created date of the object
        modified_at:
          format: date-time
          type: string
          nullable: true
          description: The modified date of the object
    UnifiedAtsInterviewOutput:
      type: object
      properties:
        status:
          type: string
          nullable: true
          description: The status of the interview
        application_id:
          type: string
          nullable: true
          description: The UUID of the application
        job_interview_stage_id:
          type: string
          nullable: true
          description: The UUID of the job interview stage
        organized_by:
          type: string
          nullable: true
          description: The UUID of the organizer
        interviewers:
          nullable: true
          description: The UUIDs of the interviewers
          type: array
          items:
            type: string
        location:
          type: string
          nullable: true
          description: The location of the interview
        start_at:
          format: date-time
          type: string
          nullable: true
          description: The start date and time of the interview
        end_at:
          format: date-time
          type: string
          nullable: true
          description: The end date and time of the interview
        remote_created_at:
          format: date-time
          type: string
          nullable: true
          description: The remote creation date of the interview
        remote_updated_at:
          format: date-time
          type: string
          nullable: true
          description: The remote modification date of the interview
        field_mappings:
          type: object
          additionalProperties: true
          nullable: true
          description: >-
            The custom field mappings of the object between the remote 3rd party
            & Panora
        id:
          type: string
          nullable: true
          description: The UUID of the interview
        remote_id:
          type: string
          nullable: true
          description: The remote ID of the interview in the context of the 3rd Party
        remote_data:
          type: object
          nullable: true
          additionalProperties: true
          description: The remote data of the interview in the context of the 3rd Party
        created_at:
          format: date-time
          type: string
          nullable: true
          description: The created date of the object
        modified_at:
          format: date-time
          type: string
          nullable: true
          description: The modified date of the object
    UnifiedAtsInterviewInput:
      type: object
      properties:
        status:
          type: string
          nullable: true
          description: The status of the interview
        application_id:
          type: string
          nullable: true
          description: The UUID of the application
        job_interview_stage_id:
          type: string
          nullable: true
          description: The UUID of the job interview stage
        organized_by:
          type: string
          nullable: true
          description: The UUID of the organizer
        interviewers:
          nullable: true
          description: The UUIDs of the interviewers
          type: array
          items:
            type: string
        location:
          type: string
          nullable: true
          description: The location of the interview
        start_at:
          format: date-time
          type: string
          nullable: true
          description: The start date and time of the interview
        end_at:
          format: date-time
          type: string
          nullable: true
          description: The end date and time of the interview
        remote_created_at:
          format: date-time
          type: string
          nullable: true
          description: The remote creation date of the interview
        remote_updated_at:
          format: date-time
          type: string
          nullable: true
          description: The remote modification date of the interview
        field_mappings:
          type: object
          additionalProperties: true
          nullable: true
          description: >-
            The custom field mappings of the object between the remote 3rd party
            & Panora
    UnifiedAtsJobinterviewstageOutput:
      type: object
      properties:
        name:
          type: string
          nullable: true
          description: The name of the job interview stage
        stage_order:
          type: number
          nullable: true
          description: The order of the stage
        job_id:
          type: string
          nullable: true
          description: The UUID of the job
        field_mappings:
          type: object
          additionalProperties: true
          nullable: true
          description: >-
            The custom field mappings of the object between the remote 3rd party
            & Panora
        id:
          type: string
          nullable: true
          description: The UUID of the job interview stage
        remote_id:
          type: string
          nullable: true
          description: >-
            The remote ID of the job interview stage in the context of the 3rd
            Party
        remote_data:
          type: object
          nullable: true
          additionalProperties: true
          description: >-
            The remote data of the job interview stage in the context of the 3rd
            Party
        created_at:
          format: date-time
          type: string
          nullable: true
          description: The created date of the object
        modified_at:
          format: date-time
          type: string
          nullable: true
          description: The modified date of the object
    UnifiedAtsJobOutput:
      type: object
      properties:
        name:
          type: string
          nullable: true
          description: The name of the job
        description:
          type: string
          nullable: true
          description: The description of the job
        code:
          type: string
          nullable: true
          description: The code of the job
        status:
          type: string
          nullable: true
          description: The status of the job
        type:
          type: string
          nullable: true
          description: The type of the job
        confidential:
          type: boolean
          nullable: true
          description: Whether the job is confidential
        departments:
          nullable: true
          description: The departments UUIDs associated with the job
          type: array
          items:
            type: string
        offices:
          nullable: true
          description: The offices UUIDs associated with the job
          type: array
          items:
            type: string
        managers:
          nullable: true
          description: The managers UUIDs associated with the job
          type: array
          items:
            type: string
        recruiters:
          nullable: true
          description: The recruiters UUIDs associated with the job
          type: array
          items:
            type: string
        remote_created_at:
          type: string
          format: date-time
          nullable: true
          description: The remote creation date of the job
        remote_updated_at:
          type: string
          format: date-time
          nullable: true
          description: The remote modification date of the job
        field_mappings:
          type: object
          additionalProperties: true
          nullable: true
          description: >-
            The custom field mappings of the object between the remote 3rd party
            & Panora
        id:
          type: string
          nullable: true
          description: The UUID of the job
        remote_id:
          type: string
          nullable: true
          description: The remote ID of the job in the context of the 3rd Party
        remote_data:
          type: object
          nullable: true
          additionalProperties: true
          description: The remote data of the job in the context of the 3rd Party
        created_at:
          format: date-time
          type: string
          nullable: true
          description: The created date of the object
        modified_at:
          format: date-time
          type: string
          nullable: true
          description: The modified date of the object
    UnifiedAtsOfferOutput:
      type: object
      properties:
        created_by:
          type: string
          description: The UUID of the creator
          nullable: true
        remote_created_at:
          format: date-time
          type: string
          description: The remote creation date of the offer
          nullable: true
        closed_at:
          format: date-time
          type: string
          description: The closing date of the offer
          nullable: true
        sent_at:
          format: date-time
          type: string
          description: The sending date of the offer
          nullable: true
        start_date:
          format: date-time
          type: string
          description: The start date of the offer
          nullable: true
        status:
          type: string
          description: The status of the offer
          nullable: true
        application_id:
          type: string
          description: The UUID of the application
          nullable: true
        field_mappings:
          type: object
          description: >-
            The custom field mappings of the object between the remote 3rd party
            & Panora
          nullable: true
          additionalProperties: true
        id:
          type: string
          description: The UUID of the offer
          nullable: true
        remote_id:
          type: string
          description: The remote ID of the offer in the context of the 3rd Party
          nullable: true
        remote_data:
          type: object
          description: The remote data of the offer in the context of the 3rd Party
          nullable: true
          additionalProperties: true
        created_at:
          type: object
          description: The created date of the object
          nullable: true
        modified_at:
          type: object
          description: The modified date of the object
          nullable: true
    UnifiedAtsOfficeOutput:
      type: object
      properties:
        name:
          type: string
          nullable: true
          description: The name of the office
        location:
          type: string
          nullable: true
          description: The location of the office
        field_mappings:
          type: object
          additionalProperties: true
          nullable: true
          description: >-
            The custom field mappings of the object between the remote 3rd party
            & Panora
        id:
          type: string
          description: The UUID of the office
        remote_id:
          type: string
          nullable: true
          description: The remote ID of the office in the context of the 3rd Party
        remote_data:
          type: object
          nullable: true
          additionalProperties: true
          description: The remote data of the office in the context of the 3rd Party
        created_at:
          format: date-time
          type: string
          nullable: true
          description: The created date of the object
        modified_at:
          format: date-time
          type: string
          nullable: true
          description: The modified date of the object
    UnifiedAtsRejectreasonOutput:
      type: object
      properties:
        name:
          type: string
          nullable: true
          description: The name of the reject reason
        field_mappings:
          type: object
          additionalProperties: true
          nullable: true
          description: >-
            The custom field mappings of the object between the remote 3rd party
            & Panora
        id:
          type: string
          nullable: true
          description: The UUID of the reject reason
        remote_id:
          type: string
          nullable: true
          description: The remote ID of the reject reason in the context of the 3rd Party
        remote_data:
          type: object
          nullable: true
          additionalProperties: true
          description: The remote data of the reject reason in the context of the 3rd Party
        created_at:
          format: date-time
          type: string
          nullable: true
          description: The created date of the object
        modified_at:
          format: date-time
          type: string
          nullable: true
          description: The modified date of the object
    UnifiedAtsScorecardOutput:
      type: object
      properties:
        overall_recommendation:
          type: string
          nullable: true
          description: The overall recommendation
        application_id:
          type: string
          nullable: true
          description: The UUID of the application
        interview_id:
          type: string
          nullable: true
          description: The UUID of the interview
        remote_created_at:
          type: string
          nullable: true
          description: The remote creation date of the scorecard
        submitted_at:
          type: string
          nullable: true
          description: The submission date of the scorecard
        field_mappings:
          type: object
          additionalProperties: true
          nullable: true
          description: >-
            The custom field mappings of the object between the remote 3rd party
            & Panora
        id:
          type: string
          description: The UUID of the scorecard
        remote_id:
          type: string
          nullable: true
          description: The remote ID of the scorecard in the context of the 3rd Party
        remote_data:
          type: object
          nullable: true
          additionalProperties: true
          description: The remote data of the scorecard in the context of the 3rd Party
        created_at:
          format: date-time
          type: string
          nullable: true
          description: The created date of the object
        modified_at:
          format: date-time
          type: string
          nullable: true
          description: The modified date of the object
    UnifiedAtsTagOutput:
      type: object
      properties:
        name:
          type: string
          nullable: true
          description: The name of the tag
        id_ats_candidate:
          type: string
          nullable: true
          description: The UUID of the candidate
        field_mappings:
          type: object
          additionalProperties: true
          nullable: true
          description: >-
            The custom field mappings of the object between the remote 3rd party
            & Panora
        id:
          type: string
          nullable: true
          description: The UUID of the tag
        remote_id:
          type: string
          nullable: true
          description: The remote ID of the tag in the context of the 3rd Party
        remote_data:
          type: object
          nullable: true
          additionalProperties: true
          description: The remote data of the tag in the context of the 3rd Party
        created_at:
          format: date-time
          type: string
          nullable: true
          description: The creation date of the tag
        modified_at:
          format: date-time
          type: string
          nullable: true
          description: The modification date of the tag
    UnifiedAtsUserOutput:
      type: object
      properties:
        first_name:
          type: string
          description: The first name of the user
          nullable: true
        last_name:
          type: string
          description: The last name of the user
          nullable: true
        email:
          type: string
          description: The email of the user
          nullable: true
        disabled:
          type: boolean
          description: Whether the user is disabled
          nullable: true
        access_role:
          type: string
          description: The access role of the user
          nullable: true
        remote_created_at:
          format: date-time
          type: string
          description: The remote creation date of the user
          nullable: true
        remote_modified_at:
          format: date-time
          type: string
          description: The remote modification date of the user
          nullable: true
        field_mappings:
          type: object
          description: >-
            The custom field mappings of the object between the remote 3rd party
            & Panora
          nullable: true
          additionalProperties: true
        id:
          type: string
          description: The UUID of the user
          nullable: true
        remote_id:
          type: string
          description: The remote ID of the user in the context of the 3rd Party
          nullable: true
        remote_data:
          type: object
          description: The remote data of the user in the context of the 3rd Party
          nullable: true
          additionalProperties: true
        created_at:
          format: date-time
          type: string
          description: The created date of the object
          nullable: true
        modified_at:
          format: date-time
          type: string
          description: The modified date of the object
          nullable: true
    UnifiedAtsEeocsOutput:
      type: object
      properties:
        candidate_id:
          type: string
          nullable: true
          description: The UUID of the candidate
        submitted_at:
          type: string
          format: date-time
          nullable: true
          description: The submission date of the EEOC
        race:
          type: string
          nullable: true
          description: The race of the candidate
        gender:
          type: string
          nullable: true
          description: The gender of the candidate
        veteran_status:
          type: string
          nullable: true
          description: The veteran status of the candidate
        disability_status:
          type: string
          nullable: true
          description: The disability status of the candidate
        field_mappings:
          type: object
          additionalProperties: true
          nullable: true
          description: >-
            The custom field mappings of the object between the remote 3rd party
            & Panora
        id:
          type: string
          nullable: true
          description: The UUID of the EEOC
        remote_id:
          type: string
          nullable: true
          description: The remote ID of the EEOC in the context of the 3rd Party
        remote_data:
          type: object
          nullable: true
          additionalProperties: true
          description: The remote data of the EEOC in the context of the 3rd Party
        created_at:
          format: date-time
          type: string
          nullable: true
          description: The created date of the object
        modified_at:
          format: date-time
          type: string
          nullable: true
          description: The modified date of the object
    UnifiedAccountingAccountOutput:
      type: object
      properties: {}
    UnifiedAccountingAccountInput:
      type: object
      properties: {}
    UnifiedAccountingAddressOutput:
      type: object
      properties: {}
    UnifiedAccountingAttachmentOutput:
      type: object
      properties: {}
    UnifiedAccountingAttachmentInput:
      type: object
      properties: {}
    UnifiedAccountingBalancesheetOutput:
      type: object
      properties: {}
    UnifiedAccountingCashflowstatementOutput:
      type: object
      properties: {}
    UnifiedAccountingCompanyinfoOutput:
      type: object
      properties: {}
    UnifiedAccountingContactOutput:
      type: object
      properties: {}
    UnifiedAccountingContactInput:
      type: object
      properties: {}
    UnifiedAccountingCreditnoteOutput:
      type: object
      properties: {}
    UnifiedAccountingExpenseOutput:
      type: object
      properties: {}
    UnifiedAccountingExpenseInput:
      type: object
      properties: {}
    UnifiedAccountingIncomestatementOutput:
      type: object
      properties: {}
    UnifiedAccountingInvoiceOutput:
      type: object
      properties: {}
    UnifiedAccountingInvoiceInput:
      type: object
      properties: {}
    UnifiedAccountingItemOutput:
      type: object
      properties: {}
    UnifiedAccountingJournalentryOutput:
      type: object
      properties: {}
    UnifiedAccountingJournalentryInput:
      type: object
      properties: {}
    UnifiedAccountingPaymentOutput:
      type: object
      properties: {}
    UnifiedAccountingPaymentInput:
      type: object
      properties: {}
    UnifiedAccountingPhonenumberOutput:
      type: object
      properties: {}
    UnifiedAccountingPurchaseorderOutput:
      type: object
      properties: {}
    UnifiedAccountingPurchaseorderInput:
      type: object
      properties: {}
    UnifiedAccountingTaxrateOutput:
      type: object
      properties: {}
    UnifiedAccountingTrackingcategoryOutput:
      type: object
      properties: {}
    UnifiedAccountingTransactionOutput:
      type: object
      properties: {}
    UnifiedAccountingVendorcreditOutput:
      type: object
      properties: {}
    UnifiedFilestorageDriveOutput:
      type: object
      properties:
        name:
          type: string
          nullable: true
          description: The name of the drive
        remote_created_at:
          type: string
          nullable: true
          description: When the third party s drive was created.
        drive_url:
          type: string
          nullable: true
          description: The url of the drive
        field_mappings:
          type: object
          additionalProperties: true
          nullable: true
          description: >-
            The custom field mappings of the object between the remote 3rd party
            & Panora
        id:
          type: string
          nullable: true
          description: The UUID of the drive
        remote_id:
          type: string
          nullable: true
          description: The id of the drive in the context of the 3rd Party
        remote_data:
          type: object
          nullable: true
          additionalProperties: true
          description: The remote data of the drive in the context of the 3rd Party
        created_at:
          format: date-time
          type: string
          nullable: true
          description: The created date of the object
        modified_at:
          format: date-time
          type: string
          nullable: true
          description: The modified date of the object
      required:
        - name
        - remote_created_at
        - drive_url
    UnifiedFilestorageFileOutput:
      type: object
      properties:
        name:
          type: string
          description: The name of the file
          nullable: true
        file_url:
          type: string
          description: The url of the file
          nullable: true
        mime_type:
          type: string
          description: The mime type of the file
          nullable: true
        size:
          type: string
          description: The size of the file
          nullable: true
        folder_id:
          type: string
          description: The UUID of the folder tied to the file
          nullable: true
        permission:
          type: string
          description: The UUID of the permission tied to the file
          nullable: true
        shared_link:
          type: string
          description: The UUID of the shared link tied to the file
          nullable: true
        field_mappings:
          type: object
          description: >-
            The custom field mappings of the object between the remote 3rd party
            & Panora
          nullable: true
          additionalProperties: true
        id:
          type: string
          description: The UUID of the file
          nullable: true
        remote_id:
          type: string
          description: The id of the file in the context of the 3rd Party
          nullable: true
        remote_data:
          type: object
          description: The remote data of the file in the context of the 3rd Party
          nullable: true
          additionalProperties: true
        created_at:
          format: date-time
          type: string
          description: The created date of the object
          nullable: true
        modified_at:
          format: date-time
          type: string
          description: The modified date of the object
          nullable: true
      required:
        - name
        - file_url
        - mime_type
        - size
        - folder_id
        - permission
        - shared_link
    UnifiedFilestorageFileInput:
      type: object
      properties:
        name:
          type: string
          description: The name of the file
          nullable: true
        file_url:
          type: string
          description: The url of the file
          nullable: true
        mime_type:
          type: string
          description: The mime type of the file
          nullable: true
        size:
          type: string
          description: The size of the file
          nullable: true
        folder_id:
          type: string
          description: The UUID of the folder tied to the file
          nullable: true
        permission:
          type: string
          description: The UUID of the permission tied to the file
          nullable: true
        shared_link:
          type: string
          description: The UUID of the shared link tied to the file
          nullable: true
        field_mappings:
          type: object
          description: >-
            The custom field mappings of the object between the remote 3rd party
            & Panora
          nullable: true
          additionalProperties: true
      required:
        - name
        - file_url
        - mime_type
        - size
        - folder_id
        - permission
        - shared_link
    UnifiedFilestorageFolderOutput:
      type: object
      properties:
        name:
          type: string
          nullable: true
          description: The name of the folder
        size:
          type: string
          nullable: true
          description: The size of the folder
        folder_url:
          type: string
          nullable: true
          description: The url of the folder
        description:
          type: string
          description: The description of the folder
        drive_id:
          type: string
          nullable: true
          description: The UUID of the drive tied to the folder
        parent_folder_id:
          type: string
          nullable: true
          description: The UUID of the parent folder
        shared_link:
          type: string
          nullable: true
          description: The UUID of the shared link tied to the folder
        permission:
          type: string
          nullable: true
          description: The UUID of the permission tied to the folder
        field_mappings:
          type: object
          additionalProperties: true
          nullable: true
          description: >-
            The custom field mappings of the object between the remote 3rd party
            & Panora
        id:
          type: string
          nullable: true
          description: The UUID of the folder
        remote_id:
          type: string
          nullable: true
          description: The id of the folder in the context of the 3rd Party
        remote_data:
          type: object
          additionalProperties: true
          nullable: true
          description: The remote data of the folder in the context of the 3rd Party
        created_at:
          format: date-time
          type: string
          nullable: true
          description: The created date of the object
        modified_at:
          format: date-time
          type: string
          nullable: true
          description: The modified date of the object
      required:
        - name
        - size
        - folder_url
        - description
        - drive_id
        - parent_folder_id
        - shared_link
        - permission
    UnifiedFilestorageFolderInput:
      type: object
      properties:
        name:
          type: string
          nullable: true
          description: The name of the folder
        size:
          type: string
          nullable: true
          description: The size of the folder
        folder_url:
          type: string
          nullable: true
          description: The url of the folder
        description:
          type: string
          description: The description of the folder
        drive_id:
          type: string
          nullable: true
          description: The UUID of the drive tied to the folder
        parent_folder_id:
          type: string
          nullable: true
          description: The UUID of the parent folder
        shared_link:
          type: string
          nullable: true
          description: The UUID of the shared link tied to the folder
        permission:
          type: string
          nullable: true
          description: The UUID of the permission tied to the folder
        field_mappings:
          type: object
          additionalProperties: true
          nullable: true
          description: >-
            The custom field mappings of the object between the remote 3rd party
            & Panora
      required:
        - name
        - size
        - folder_url
        - description
        - drive_id
        - parent_folder_id
        - shared_link
        - permission
    UnifiedFilestorageGroupOutput:
      type: object
      properties:
        name:
          type: string
          nullable: true
          description: The name of the group
        users:
          description: Uuids of users of the group
          type: array
          items:
            type: string
        remote_was_deleted:
          type: boolean
          nullable: true
          description: >-
            Indicates whether or not this object has been deleted in the third
            party platform.
        field_mappings:
          type: object
          additionalProperties: true
          nullable: true
          description: >-
            The custom field mappings of the object between the remote 3rd party
            & Panora
        id:
          type: string
          nullable: true
          description: The UUID of the group
        remote_id:
          type: string
          nullable: true
          description: The id of the group in the context of the 3rd Party
        remote_data:
          type: object
          nullable: true
          additionalProperties: true
          description: The remote data of the group in the context of the 3rd Party
        created_at:
          format: date-time
          type: string
          nullable: true
          description: The created date of the object
        modified_at:
          format: date-time
          type: string
          nullable: true
          description: The modified date of the object
      required:
        - name
        - users
        - remote_was_deleted
    UnifiedUserOutput:
      type: object
      properties:
        name:
          type: string
          nullable: true
          description: The name of the user
        email:
          type: string
          nullable: true
          description: The email of the user
        is_me:
          type: boolean
          nullable: true
          description: Whether the user is the one who linked this account.
        field_mappings:
          type: object
          nullable: true
          description: >-
            The custom field mappings of the object between the remote 3rd party
            & Panora
          additionalProperties: true
        id:
          type: string
          nullable: true
          description: The UUID of the user
        remote_id:
          type: string
          nullable: true
          description: The id of the user in the context of the 3rd Party
        remote_data:
          type: object
          nullable: true
          additionalProperties: true
          description: The remote data of the user in the context of the 3rd Party
        created_at:
          format: date-time
          type: string
          nullable: true
          description: The created date of the object
        modified_at:
          format: date-time
          type: string
          nullable: true
          description: The modified date of the object
      required:
        - name
        - email
        - is_me
    UnifiedTicketingAttachmentOutput:
      type: object
      properties:
        file_name:
          type: string
          nullable: true
          description: The file name of the attachment
        file_url:
          type: string
          nullable: true
          description: The file url of the attachment
        uploader:
          type: string
          nullable: true
          description: The uploader's UUID of the attachment
        ticket_id:
          type: string
          nullable: true
          description: The UUID of the ticket the attachment is tied to
        comment_id:
          type: string
          nullable: true
          description: The UUID of the comment the attachment is tied to
        field_mappings:
          type: object
          nullable: true
          description: >-
            The custom field mappings of the attachment between the remote 3rd
            party & Panora
          additionalProperties: true
        id:
          type: string
          nullable: true
          description: The UUID of the attachment
        remote_id:
          type: string
          nullable: true
          description: The id of the attachment in the context of the 3rd Party
        remote_data:
          type: object
          additionalProperties: true
          nullable: true
          description: The remote data of the attachment in the context of the 3rd Party
        created_at:
          format: date-time
          type: string
          nullable: true
          description: The created date of the object
        modified_at:
          format: date-time
          type: string
          nullable: true
          description: The modified date of the object
      required:
        - file_name
        - file_url
        - uploader
    UnifiedTicketingAttachmentInput:
      type: object
      properties:
        file_name:
          type: string
          nullable: true
          description: The file name of the attachment
        file_url:
          type: string
          nullable: true
          description: The file url of the attachment
        uploader:
          type: string
          nullable: true
          description: The uploader's UUID of the attachment
        ticket_id:
          type: string
          nullable: true
          description: The UUID of the ticket the attachment is tied to
        comment_id:
          type: string
          nullable: true
          description: The UUID of the comment the attachment is tied to
        field_mappings:
          type: object
          nullable: true
          description: >-
            The custom field mappings of the attachment between the remote 3rd
            party & Panora
          additionalProperties: true
      required:
        - file_name
        - file_url
        - uploader
x-speakeasy-name-override:
  - operationId: ^retrieve.*
    methodNameOverride: retrieve
  - operationId: ^list.*
    methodNameOverride: list
  - operationId: ^create.*
    methodNameOverride: create<|MERGE_RESOLUTION|>--- conflicted
+++ resolved
@@ -11,11 +11,7 @@
           content:
             application/json:
               schema:
-<<<<<<< HEAD
                 $ref: '#/components/schemas/String'
-=======
-                type: string
->>>>>>> 01e7c268
   /health:
     get:
       operationId: health
@@ -27,11 +23,7 @@
           content:
             application/json:
               schema:
-<<<<<<< HEAD
                 $ref: '#/components/schemas/Number'
-=======
-                type: number
->>>>>>> 01e7c268
   /webhooks:
     get:
       operationId: listWebhooks
@@ -87,6 +79,7 @@
                 $ref: '#/components/schemas/WebhookResponse'
       tags: *ref_0
       x-speakeasy-group: webhooks.{id}
+      x-speakeasy-group: webhooks.{id}
     put:
       operationId: updateStatus
       summary: Update webhook status
@@ -106,6 +99,7 @@
               schema:
                 $ref: '#/components/schemas/WebhookResponse'
       tags: *ref_0
+      x-speakeasy-group: webhooks.{id}
       x-speakeasy-group: webhooks.{id}
   /webhooks/verifyEvent:
     post:
@@ -132,6 +126,7 @@
         '201':
           description: ''
       tags: *ref_0
+      x-speakeasy-group: webhooks.verifyevent
       x-speakeasy-group: webhooks.verifyevent
   /ticketing/tickets:
     get:
@@ -511,17 +506,11 @@
       responses:
         '201':
           description: ''
-<<<<<<< HEAD
           content:
             application/json:
               schema:
                 $ref: '#/components/schemas/ResyncStatusDto'
       tags: *ref_9
-=======
-        '201':
-          description: ''
-      tags: *ref_5
->>>>>>> 01e7c268
       x-speakeasy-group: sync
   /crm/companies:
     get:
@@ -1716,15 +1705,11 @@
       responses:
         '201':
           description: ''
-<<<<<<< HEAD
           content:
             application/json:
               schema:
                 $ref: '#/components/schemas/LinkedUserResponse'
       tags: &ref_34
-=======
-      tags: &ref_18
->>>>>>> 01e7c268
         - linkedUsers
     get:
       operationId: listLinkedUsers
@@ -1733,7 +1718,6 @@
       responses:
         '200':
           description: ''
-<<<<<<< HEAD
           content:
             application/json:
               schema:
@@ -1741,9 +1725,6 @@
                 items:
                   $ref: '#/components/schemas/LinkedUserResponse'
       tags: *ref_34
-=======
-      tags: *ref_18
->>>>>>> 01e7c268
   /linked_users/batch:
     post:
       operationId: importBatch
@@ -1758,7 +1739,6 @@
       responses:
         '201':
           description: ''
-<<<<<<< HEAD
           content:
             application/json:
               schema:
@@ -1766,9 +1746,6 @@
                 items:
                   $ref: '#/components/schemas/LinkedUserResponse'
       tags: *ref_34
-=======
-      tags: *ref_18
->>>>>>> 01e7c268
       x-speakeasy-group: linked_users.batch
   /linked_users/single:
     get:
@@ -1783,15 +1760,11 @@
       responses:
         '200':
           description: ''
-<<<<<<< HEAD
           content:
             application/json:
               schema:
                 $ref: '#/components/schemas/LinkedUserResponse'
       tags: *ref_34
-=======
-      tags: *ref_18
->>>>>>> 01e7c268
       x-speakeasy-group: linked_users.single
   /linked_users/fromRemoteId:
     get:
@@ -1806,15 +1779,11 @@
       responses:
         '200':
           description: ''
-<<<<<<< HEAD
           content:
             application/json:
               schema:
                 $ref: '#/components/schemas/LinkedUserResponse'
       tags: *ref_34
-=======
-      tags: *ref_18
->>>>>>> 01e7c268
       x-speakeasy-group: linked_users.fromremoteid
   /field_mappings/define:
     post:
@@ -1830,16 +1799,13 @@
       responses:
         '201':
           description: ''
-<<<<<<< HEAD
           content:
             application/json:
               schema:
                 $ref: '#/components/schemas/CustomFieldResponse'
       tags: &ref_35
-=======
-      tags: &ref_19
->>>>>>> 01e7c268
         - fieldMappings
+      x-speakeasy-group: field_mappings.define
       x-speakeasy-group: field_mappings.define
   /field_mappings:
     post:
@@ -1855,15 +1821,11 @@
       responses:
         '201':
           description: ''
-<<<<<<< HEAD
           content:
             application/json:
               schema:
                 $ref: '#/components/schemas/CustomFieldResponse'
       tags: *ref_35
-=======
-      tags: *ref_19
->>>>>>> 01e7c268
   /field_mappings/map:
     post:
       operationId: map
@@ -1878,15 +1840,11 @@
       responses:
         '201':
           description: ''
-<<<<<<< HEAD
           content:
             application/json:
               schema:
                 $ref: '#/components/schemas/CustomFieldResponse'
       tags: *ref_35
-=======
-      tags: *ref_19
->>>>>>> 01e7c268
       x-speakeasy-group: field_mappings.map
   /passthrough:
     post:
@@ -1915,12 +1873,6 @@
             schema:
               $ref: '#/components/schemas/PassThroughRequestDto'
       responses:
-        '201':
-          description: ''
-          content:
-            application/json:
-              schema:
-                $ref: '#/components/schemas/PassThroughResponse'
         '201':
           description: ''
           content:
@@ -7836,11 +7788,16 @@
     description: Sandbox server
   - url: https://api-dev.panora.dev
     description: Development server
+  - url: https://api-dev.panora.dev
+    description: Development server
 components:
   securitySchemes:
     bearer:
       type: http
       scheme: bearer
+    bearer:
+      type: http
+      scheme: bearer
   schemas:
     String:
       type: object
@@ -7857,6 +7814,7 @@
           description: The unique UUID of the webhook.
         endpoint_description:
           type: string
+          nullable: true
           nullable: true
           description: The description of the webhook.
         url:
@@ -7889,6 +7847,7 @@
         last_update:
           format: date-time
           type: string
+          nullable: true
           nullable: true
           description: The last update date of the webhook.
       required:
