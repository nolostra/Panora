--- conflicted
+++ resolved
@@ -309,14 +309,8 @@
     example: 'b008e199-eda9-4629-bd41-a01b6195864a',
   })
   @ApiCustomResponse(Unified${ObjectCap}Output)
-<<<<<<< HEAD
 @UseGuards(ApiKeyAuthGuard)  @Get()
   async list(
-=======
-  //@UseGuards(ApiKeyAuthGuard)
-  @Get()
-  async get${ObjectCap}s(
->>>>>>> 993726ba
     @Headers('x-connection-token') connection_token: string,
         @Query() query: FetchObjectsQueryDto,
   ) {
@@ -356,14 +350,8 @@
       'Set to true to include data from the original ${VerticalCap} software.',
   })
   @ApiCustomResponse(Unified${ObjectCap}Output)
-<<<<<<< HEAD
 @UseGuards(ApiKeyAuthGuard)  @Get(':id')
   retrieve(
-=======
-  //@UseGuards(ApiKeyAuthGuard)
-  @Get(':id')
-  get${ObjectCap}(
->>>>>>> 993726ba
     @Param('id') id: string,
     @Query('remote_data') remote_data?: boolean,
   ) {
@@ -390,14 +378,8 @@
   })
   @ApiBody({ type: Unified${ObjectCap}Input })
   @ApiCustomResponse(Unified${ObjectCap}Output)
-<<<<<<< HEAD
 @UseGuards(ApiKeyAuthGuard)  @Post()
   async create(
-=======
-  //@UseGuards(ApiKeyAuthGuard)
-  @Post()
-  async add${ObjectCap}(
->>>>>>> 993726ba
     @Body() unified${ObjectCap}Data: Unified${ObjectCap}Input,
     @Headers('x-connection-token') connection_token: string,
     @Query('remote_data') remote_data?: boolean,
@@ -419,25 +401,6 @@
       throw new Error(error);
     }
   }
-  
-  @ApiOperation({
-    operationId: 'update${ObjectCap}',
-    summary: 'Update a ${ObjectCap}',
-  })
-  @ApiCustomResponse(Unified${ObjectCap}Output)
-<<<<<<< HEAD
-@UseGuards(ApiKeyAuthGuard)  @Patch()
-  update$(
-=======
-  //@UseGuards(ApiKeyAuthGuard)
-  @Patch()
-  update${ObjectCap}(
->>>>>>> 993726ba
-    @Query('id') id: string,
-    @Body() update${ObjectCap}Data: Partial<Unified${ObjectCap}Input>,
-  ) {
-    return this.${objectType}Service.update${ObjectCap}(id, update${ObjectCap}Data);
-  }
 }
 EOF
 
