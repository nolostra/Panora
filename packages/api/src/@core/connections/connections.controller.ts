--- conflicted
+++ resolved
@@ -83,8 +83,19 @@
           message: `No Callback Params found for state, found ${state}`,
         });
       }
+
       let stateData: StateDataType;
-      if (state.includes('deel_delimiter')) {
+
+      // Step 1: Check for HTML entities
+      if (state.includes('&quot;') || state.includes('&amp;')) {
+        // Step 2: Replace HTML entities
+        const decodedState = state
+          .replace(/&quot;/g, '"') // Replace &quot; with "
+          .replace(/&amp;/g, '&'); // Replace &amp; with &
+
+        // Step 3: Parse the JSON
+        stateData = JSON.parse(decodedState);
+      } else if (state.includes('deel_delimiter')) {
         // squarespace asks for a random alphanumeric value
         // Split the random part and the base64 part
         const [randomPart, base64Part] =
@@ -92,24 +103,6 @@
         // Decode the base64 part to get the original JSON
         const jsonString = Buffer.from(base64Part, 'base64').toString('utf-8');
         stateData = JSON.parse(jsonString);
-      } else {
-        // If no HTML entities are present, parse directly
-        stateData = JSON.parse(state);
-      }
-
-<<<<<<< HEAD
-=======
-      let stateData: StateDataType;
-
-      // Step 1: Check for HTML entities
-      if (state.includes('&quot;') || state.includes('&amp;')) {
-        // Step 2: Replace HTML entities
-        const decodedState = state
-          .replace(/&quot;/g, '"') // Replace &quot; with "
-          .replace(/&amp;/g, '&'); // Replace &amp; with &
-
-        // Step 3: Parse the JSON
-        stateData = JSON.parse(decodedState);
       } else if (state.includes('squarespace_delimiter')) {
         // squarespace asks for a random alphanumeric value
         // Split the random part and the base64 part
@@ -124,7 +117,6 @@
         stateData = JSON.parse(state);
       }
 
->>>>>>> 0985fd5f
       const {
         projectId,
         vertical,
