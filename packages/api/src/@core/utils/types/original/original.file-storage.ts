--- conflicted
+++ resolved
@@ -87,11 +87,9 @@
   BoxUserOutput,
 } from '@filestorage/user/services/box/types';
 import {
-<<<<<<< HEAD
   BoxSharedLinkInput,
   BoxSharedLinkOutput,
 } from '@filestorage/sharedlink/services/box/types';
-=======
   GoogleDriveFileInput,
   GoogleDriveFileOutput,
 } from '@filestorage/file/services/googledrive/types';
@@ -103,27 +101,20 @@
   GoogleDriveDriveInput,
   GoogleDriveDriveOutput,
 } from '@filestorage/drive/services/googledrive/types';
->>>>>>> 5aa685f7
 
 /* file */
 export type OriginalFileInput =
   | BoxFileInput
   | OnedriveFileInput
-<<<<<<< HEAD
   | SharepointFileInput;
-=======
   | GoogleDriveFileInput;
->>>>>>> 5aa685f7
 
 /* folder */
 export type OriginalFolderInput =
   | BoxFolderInput
   | OnedriveFolderInput
-<<<<<<< HEAD
   | SharepointFolderInput;
-=======
   | GoogleDriveFolderInput;
->>>>>>> 5aa685f7
 
 /* permission */
 export type OriginalPermissionInput =
@@ -135,14 +126,7 @@
 export type OriginalSharedLinkInput = any;
 
 /* drive */
-<<<<<<< HEAD
-export type OriginalDriveInput =
-  | any
-  | OnedriveDriveInput
-  | SharepointDriveInput;
-=======
-export type OriginalDriveInput = GoogleDriveDriveInput | OnedriveDriveInput;
->>>>>>> 5aa685f7
+export type OriginalDriveInput = GoogleDriveDriveInput | OnedriveDriveInput | SharepointDriveInput;
 
 /* group */
 export type OriginalGroupInput =
@@ -171,21 +155,15 @@
 export type OriginalFileOutput =
   | BoxFileOutput
   | OnedriveFileOutput
-<<<<<<< HEAD
   | SharepointFileOutput;
-=======
   | GoogleDriveFileOutput;
->>>>>>> 5aa685f7
 
 /* folder */
 export type OriginalFolderOutput =
   | BoxFolderOutput
   | OnedriveFolderOutput
-<<<<<<< HEAD
   | SharepointFolderOutput;
-=======
   | GoogleDriveFolderOutput;
->>>>>>> 5aa685f7
 
 /* permission */
 export type OriginalPermissionOutput =
@@ -197,14 +175,7 @@
 export type OriginalSharedLinkOutput = any;
 
 /* drive */
-<<<<<<< HEAD
-export type OriginalDriveOutput =
-  | any
-  | OnedriveDriveOutput
-  | SharepointDriveOutput;
-=======
-export type OriginalDriveOutput = GoogleDriveDriveOutput | OnedriveDriveOutput;
->>>>>>> 5aa685f7
+export type OriginalDriveOutput = GoogleDriveDriveOutput | OnedriveDriveOutput | SharepointDriveOutput;
 
 /* group */
 export type OriginalGroupOutput =
