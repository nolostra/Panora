--- conflicted
+++ resolved
@@ -3,33 +3,24 @@
 export class WebhookDto {
   @ApiProperty({
     type: String,
-<<<<<<< HEAD
     example: 'https://acme.com/webhook_receiver',
-=======
     nullable: true,
->>>>>>> 49197ae5
     description: 'The endpoint url of the webhook.',
   })
   url: string;
 
   @ApiProperty({
     type: String,
-<<<<<<< HEAD
     example: 'Webhook to receive connection events',
-=======
     nullable: true,
->>>>>>> 49197ae5
     description: 'The description of the webhook.',
   })
   description?: string;
 
   @ApiProperty({
     type: [String],
-<<<<<<< HEAD
     example: ['connection.created'],
-=======
     nullable: true,
->>>>>>> 49197ae5
     description: 'The events that the webhook listen to.',
   })
   scope: string[];
@@ -66,101 +57,67 @@
 export class WebhookResponse {
   @ApiProperty({
     type: String,
-<<<<<<< HEAD
     example: '801f9ede-c698-4e66-a7fc-48d19eebaa4f',
-=======
     nullable: true,
->>>>>>> 49197ae5
     description: 'The unique UUID of the webhook.',
   })
   id_webhook_endpoint: string;
 
   @ApiProperty({
     type: String,
-<<<<<<< HEAD
     example: 'Webhook to receive connection events',
-=======
     nullable: true,
->>>>>>> 49197ae5
     description: 'The description of the webhook.',
   })
   endpoint_description: string | null;
 
   @ApiProperty({
     type: String,
-<<<<<<< HEAD
     example: 'https://acme.com/webhook_receiver',
-=======
     nullable: true,
->>>>>>> 49197ae5
     description: 'The endpoint url of the webhook.',
   })
   url: string;
 
-  @ApiProperty({
-    type: String,
-<<<<<<< HEAD
-    example: '801f9ede-c698-4e66-a7fc-48d19eebaa4f',
-=======
-    nullable: true,
->>>>>>> 49197ae5
-    description: 'The secret of the webhook.',
-  })
+  @ApiProperty({ type: String, description: 'The secret of the webhook.' })
   secret: string;
 
   @ApiProperty({
     type: Boolean,
-<<<<<<< HEAD
     example: true,
-=======
     nullable: true,
->>>>>>> 49197ae5
     description: 'The status of the webhook.',
   })
   active: boolean;
 
   @ApiProperty({
     type: Date,
-<<<<<<< HEAD
     example: '2024-10-01T12:00:00Z',
     description: 'The created date of the webhook.',
-=======
     nullable: true,
-
-    description: 'The created date  of the webhook.',
->>>>>>> 49197ae5
   })
   created_at: Date;
 
   @ApiProperty({
     type: [String],
-<<<<<<< HEAD
     example: ['connection.created'],
-=======
     nullable: true,
->>>>>>> 49197ae5
     description: 'The events that the webhook listen to.',
   })
   scope: string[];
 
   @ApiProperty({
     type: String,
-<<<<<<< HEAD
     example: '801f9ede-c698-4e66-a7fc-48d19eebaa4f',
-=======
     nullable: true,
->>>>>>> 49197ae5
     description: 'The project id tied to the webhook.',
   })
   id_project: string;
 
   @ApiProperty({
     type: Date,
-<<<<<<< HEAD
     example: '2024-10-01T12:00:00Z',
-=======
     nullable: true,
->>>>>>> 49197ae5
     description: 'The last update date of the webhook.',
   })
   last_update: Date | null;
