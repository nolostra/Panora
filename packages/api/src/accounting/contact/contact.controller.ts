import {
  Controller,
  Post,
  Body,
  Query,
  Get,
  Patch,
  Param,
  Headers,
  UseGuards,
} from '@nestjs/common';
import { LoggerService } from '@@core/@core-services/logger/logger.service';
import {
  ApiBody,
  ApiOperation,
  ApiParam,
  ApiQuery,
  ApiTags,
  ApiHeader,
} from '@nestjs/swagger';
import { ApiCustomResponse } from '@@core/utils/types';
import { ContactService } from './services/contact.service';
import {
  UnifiedContactInput,
  UnifiedContactOutput,
} from './types/model.unified';
import { ConnectionUtils } from '@@core/connections/@utils';
import { ApiKeyAuthGuard } from '@@core/auth/guards/api-key.guard';
import { FetchObjectsQueryDto } from '@@core/utils/dtos/fetch-objects-query.dto';

@ApiTags('accounting/contact')
@Controller('accounting/contact')
export class ContactController {
  constructor(
    private readonly contactService: ContactService,
    private logger: LoggerService,
    private connectionUtils: ConnectionUtils,
  ) {
    this.logger.setContext(ContactController.name);
  }

  @ApiOperation({
    operationId: 'getAccountingContacts',
    summary: 'List a batch of Contacts',
  })
  @ApiHeader({
    name: 'x-connection-token',
    required: true,
    description: 'The connection token',
    example: 'b008e199-eda9-4629-bd41-a01b6195864a',
  })
  @ApiCustomResponse(UnifiedContactOutput)
  @UseGuards(ApiKeyAuthGuard)
  @Get()
  async getContacts(
    @Headers('x-connection-token') connection_token: string,
    @Query() query: FetchObjectsQueryDto,
  ) {
    try {
      const { linkedUserId, remoteSource, connectionId } =
        await this.connectionUtils.getConnectionMetadataFromConnectionToken(
          connection_token,
        );
      const { remote_data, limit, cursor } = query;
      return this.contactService.getContacts(
        connectionId,
        remoteSource,
        linkedUserId,
        limit,
        remote_data,
        cursor,
      );
    } catch (error) {
      throw new Error(error);
    }
  }

  @ApiOperation({
    operationId: 'getAccountingContact',
    summary: 'Retrieve a Contact',
    description: 'Retrieve a contact from any connected Accounting software',
  })
  @ApiParam({
    name: 'id',
    required: true,
    type: String,
    description: 'id of the contact you want to retrieve.',
  })
  @ApiQuery({
    name: 'remote_data',
    required: false,
    type: Boolean,
    description:
      'Set to true to include data from the original Accounting software.',
  })
  @ApiHeader({
    name: 'x-connection-token',
    required: true,
    description: 'The connection token',
    example: 'b008e199-eda9-4629-bd41-a01b6195864a',
  })
  @ApiCustomResponse(UnifiedContactOutput)
  @UseGuards(ApiKeyAuthGuard)
  @Get(':id')
<<<<<<< HEAD
  async retrieve(
    @Headers('x-connection-token') connection_token: string,
=======
  getContact(
>>>>>>> 993726ba
    @Param('id') id: string,
    @Query('remote_data') remote_data?: boolean,
  ) {
    const { linkedUserId, remoteSource } =
      await this.connectionUtils.getConnectionMetadataFromConnectionToken(
        connection_token,
      );
    return this.contactService.getContact(
      id,
      linkedUserId,
      remoteSource,
      remote_data,
    );
  }

  @ApiOperation({
    operationId: 'addAccountingContact',
    summary: 'Create a Contact',
    description: 'Create a contact in any supported Accounting software',
  })
  @ApiHeader({
    name: 'x-connection-token',
    required: true,
    description: 'The connection token',
    example: 'b008e199-eda9-4629-bd41-a01b6195864a',
  })
  @ApiQuery({
    name: 'remote_data',
    required: false,
    type: Boolean,
    description:
      'Set to true to include data from the original Accounting software.',
  })
  @ApiBody({ type: UnifiedContactInput })
  @ApiCustomResponse(UnifiedContactOutput)
  @UseGuards(ApiKeyAuthGuard)
  @Post()
  async addContact(
    @Body() unifiedContactData: UnifiedContactInput,
    @Headers('x-connection-token') connection_token: string,
    @Query('remote_data') remote_data?: boolean,
  ) {
    try {
      const { linkedUserId, remoteSource, connectionId } =
        await this.connectionUtils.getConnectionMetadataFromConnectionToken(
          connection_token,
        );
      return this.contactService.addContact(
        unifiedContactData,
        connectionId,
        remoteSource,
        linkedUserId,
        remote_data,
      );
    } catch (error) {
      throw new Error(error);
    }
  }
}<|MERGE_RESOLUTION|>--- conflicted
+++ resolved
@@ -102,12 +102,8 @@
   @ApiCustomResponse(UnifiedContactOutput)
   @UseGuards(ApiKeyAuthGuard)
   @Get(':id')
-<<<<<<< HEAD
   async retrieve(
     @Headers('x-connection-token') connection_token: string,
-=======
-  getContact(
->>>>>>> 993726ba
     @Param('id') id: string,
     @Query('remote_data') remote_data?: boolean,
   ) {
