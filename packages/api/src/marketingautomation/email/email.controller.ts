--- conflicted
+++ resolved
@@ -91,24 +91,6 @@
     description:
       'Set to true to include data from the original Marketingautomation software.',
   })
-<<<<<<< HEAD
-=======
-  @ApiCustomResponse(UnifiedEmailOutput)
-  //@UseGuards(ApiKeyAuthGuard)
-  @Get(':id')
-  getEmail(
-    @Param('id') id: string,
-    @Query('remote_data') remote_data?: boolean,
-  ) {
-    return this.emailService.getEmail(id, remote_data);
-  }
-
-  @ApiOperation({
-    operationId: 'addEmail',
-    summary: 'Create a Email',
-    description: 'Create a email in any supported Marketingautomation software',
-  })
->>>>>>> 993726ba
   @ApiHeader({
     name: 'x-connection-token',
     required: true,
@@ -116,16 +98,9 @@
     example: 'b008e199-eda9-4629-bd41-a01b6195864a',
   })
   @ApiCustomResponse(UnifiedEmailOutput)
-<<<<<<< HEAD
   @UseGuards(ApiKeyAuthGuard)
   @Get(':id')
   async retrieve(
-=======
-  //@UseGuards(ApiKeyAuthGuard)
-  @Post()
-  async addEmail(
-    @Body() unifiedEmailData: UnifiedEmailInput,
->>>>>>> 993726ba
     @Headers('x-connection-token') connection_token: string,
     @Param('id') id: string,
     @Query('remote_data') remote_data?: boolean,
