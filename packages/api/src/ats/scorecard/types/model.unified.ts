--- conflicted
+++ resolved
@@ -17,12 +17,9 @@
 export class UnifiedAtsScorecardInput {
   @ApiPropertyOptional({
     type: String,
-<<<<<<< HEAD
     enum: ['DEFINITELY_NO', 'NO', 'YES', 'STRONG_YES', 'NO_DECISION'],
     example: 'YES',
-=======
     nullable: true,
->>>>>>> 49197ae5
     description: 'The overall recommendation',
   })
   @IsIn(['DEFINITELY_NO', 'NO', 'YES', 'STRONG_YES', 'NO_DECISION'])
@@ -31,11 +28,8 @@
 
   @ApiPropertyOptional({
     type: String,
-<<<<<<< HEAD
     example: '801f9ede-c698-4e66-a7fc-48d19eebaa4f',
-=======
     nullable: true,
->>>>>>> 49197ae5
     description: 'The UUID of the application',
   })
   @IsUUID()
@@ -44,11 +38,8 @@
 
   @ApiPropertyOptional({
     type: String,
-<<<<<<< HEAD
     example: '801f9ede-c698-4e66-a7fc-48d19eebaa4f',
-=======
     nullable: true,
->>>>>>> 49197ae5
     description: 'The UUID of the interview',
   })
   @IsUUID()
@@ -57,12 +48,9 @@
 
   @ApiPropertyOptional({
     type: String,
-<<<<<<< HEAD
     example: '2024-10-01T12:00:00Z',
     format: 'date-time',
-=======
     nullable: true,
->>>>>>> 49197ae5
     description: 'The remote creation date of the scorecard',
   })
   @IsDateString()
@@ -71,12 +59,9 @@
 
   @ApiPropertyOptional({
     type: String,
-<<<<<<< HEAD
     example: '2024-10-01T12:00:00Z',
     format: 'date-time',
-=======
     nullable: true,
->>>>>>> 49197ae5
     description: 'The submission date of the scorecard',
   })
   @IsDateString()
@@ -85,15 +70,12 @@
 
   @ApiPropertyOptional({
     type: Object,
-<<<<<<< HEAD
     example: {
       fav_dish: 'broccoli',
       fav_color: 'red',
     },
-=======
     additionalProperties: true,
     nullable: true,
->>>>>>> 49197ae5
     description:
       'The custom field mappings of the object between the remote 3rd party & Panora',
   })
@@ -113,11 +95,8 @@
 
   @ApiPropertyOptional({
     type: String,
-<<<<<<< HEAD
     example: 'id_1',
-=======
     nullable: true,
->>>>>>> 49197ae5
     description:
       'The remote ID of the scorecard in the context of the 3rd Party',
   })
@@ -127,15 +106,12 @@
 
   @ApiPropertyOptional({
     type: Object,
-<<<<<<< HEAD
     example: {
       fav_dish: 'broccoli',
       fav_color: 'red',
     },
-=======
     nullable: true,
     additionalProperties: true,
->>>>>>> 49197ae5
     description:
       'The remote data of the scorecard in the context of the 3rd Party',
   })
@@ -143,26 +119,18 @@
   remote_data?: Record<string, any>;
 
   @ApiPropertyOptional({
-<<<<<<< HEAD
-    type: {},
     example: '2024-10-01T12:00:00Z',
-=======
     type: Date,
     nullable: true,
->>>>>>> 49197ae5
     description: 'The created date of the object',
   })
   @IsOptional()
   created_at?: Date;
 
   @ApiPropertyOptional({
-<<<<<<< HEAD
-    type: {},
     example: '2024-10-01T12:00:00Z',
-=======
     type: Date,
     nullable: true,
->>>>>>> 49197ae5
     description: 'The modified date of the object',
   })
   @IsOptional()
