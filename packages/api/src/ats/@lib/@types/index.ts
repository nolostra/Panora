--- conflicted
+++ resolved
@@ -154,11 +154,8 @@
 
   @ApiProperty({
     type: String,
-<<<<<<< HEAD
     enum: ['PERSONAL', 'WORK'],
-=======
-    nullable: true,
->>>>>>> 49197ae5
+    nullable: true,
     description:
       'The email address type. Authorized values are either PERSONAL or WORK.',
   })
@@ -179,11 +176,8 @@
 
   @ApiProperty({
     type: String,
-<<<<<<< HEAD
     enum: ['MOBILE', 'WORK'],
-=======
-    nullable: true,
->>>>>>> 49197ae5
+    nullable: true,
     description: 'The phone type. Authorized values are either MOBILE or WORK',
   })
   @IsIn(['MOBILE', 'WORK'])
