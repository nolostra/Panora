--- conflicted
+++ resolved
@@ -4,11 +4,8 @@
 export class UnifiedAtsDepartmentInput {
   @ApiPropertyOptional({
     type: String,
-<<<<<<< HEAD
     example: 'Sales',
-=======
     nullable: true,
->>>>>>> 49197ae5
     description: 'The name of the department',
   })
   @IsString()
@@ -17,15 +14,12 @@
 
   @ApiPropertyOptional({
     type: Object,
-<<<<<<< HEAD
     example: {
       fav_dish: 'broccoli',
       fav_color: 'red',
     },
-=======
     additionalProperties: true,
     nullable: true,
->>>>>>> 49197ae5
     description:
       'The custom field mappings of the object between the remote 3rd party & Panora',
   })
@@ -36,11 +30,8 @@
 export class UnifiedAtsDepartmentOutput extends UnifiedAtsDepartmentInput {
   @ApiPropertyOptional({
     type: String,
-<<<<<<< HEAD
     example: '801f9ede-c698-4e66-a7fc-48d19eebaa4f',
-=======
     nullable: true,
->>>>>>> 49197ae5
     description: 'The UUID of the department',
   })
   @IsUUID()
@@ -49,11 +40,8 @@
 
   @ApiPropertyOptional({
     type: String,
-<<<<<<< HEAD
     example: 'id_1',
-=======
     nullable: true,
->>>>>>> 49197ae5
     description:
       'The remote ID of the department in the context of the 3rd Party',
   })
@@ -63,12 +51,9 @@
 
   @ApiPropertyOptional({
     type: Object,
-<<<<<<< HEAD
     example: { key1: 'value1', key2: 42, key3: true },
-=======
     nullable: true,
     additionalProperties: true,
->>>>>>> 49197ae5
     description:
       'The remote data of the department in the context of the 3rd Party',
   })
@@ -76,13 +61,9 @@
   remote_data?: Record<string, any>;
 
   @ApiPropertyOptional({
-<<<<<<< HEAD
-    type: {},
     example: '2024-10-01T12:00:00Z',
-=======
     type: Date,
     nullable: true,
->>>>>>> 49197ae5
     description: 'The created date of the object',
   })
   @IsOptional()
@@ -90,11 +71,8 @@
 
   @ApiPropertyOptional({
     type: Date,
-<<<<<<< HEAD
     example: '2023-10-01T12:00:00Z',
-=======
     nullable: true,
->>>>>>> 49197ae5
     description: 'The modified date of the object',
   })
   @IsOptional()
