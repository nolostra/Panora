--- conflicted
+++ resolved
@@ -89,24 +89,6 @@
     type: Boolean,
     description: 'Set to true to include data from the original Ats software.',
   })
-<<<<<<< HEAD
-=======
-  @ApiCustomResponse(UnifiedOfficeOutput)
-  //@UseGuards(ApiKeyAuthGuard)
-  @Get(':id')
-  getOffice(
-    @Param('id') id: string,
-    @Query('remote_data') remote_data?: boolean,
-  ) {
-    return this.officeService.getOffice(id, remote_data);
-  }
-
-  @ApiOperation({
-    operationId: 'addOffice',
-    summary: 'Create a Office',
-    description: 'Create a office in any supported Ats software',
-  })
->>>>>>> 993726ba
   @ApiHeader({
     name: 'x-connection-token',
     required: true,
@@ -114,16 +96,9 @@
     example: 'b008e199-eda9-4629-bd41-a01b6195864a',
   })
   @ApiCustomResponse(UnifiedOfficeOutput)
-<<<<<<< HEAD
   @UseGuards(ApiKeyAuthGuard)
   @Get(':id')
   async retrieve(
-=======
-  //@UseGuards(ApiKeyAuthGuard)
-  @Post()
-  async addOffice(
-    @Body() unifiedOfficeData: UnifiedOfficeInput,
->>>>>>> 993726ba
     @Headers('x-connection-token') connection_token: string,
     @Param('id') id: string,
     @Query('remote_data') remote_data?: boolean,
