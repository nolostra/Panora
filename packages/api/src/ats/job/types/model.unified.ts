--- conflicted
+++ resolved
@@ -15,11 +15,8 @@
 export class UnifiedAtsJobInput {
   @ApiPropertyOptional({
     type: String,
-<<<<<<< HEAD
     example: 'Financial Analyst',
-=======
-    nullable: true,
->>>>>>> 49197ae5
+    nullable: true,
     description: 'The name of the job',
   })
   @IsString()
@@ -28,11 +25,8 @@
 
   @ApiPropertyOptional({
     type: String,
-<<<<<<< HEAD
     example: 'Extract financial data and write detailed investment thesis',
-=======
-    nullable: true,
->>>>>>> 49197ae5
+    nullable: true,
     description: 'The description of the job',
   })
   @IsString()
@@ -41,11 +35,8 @@
 
   @ApiPropertyOptional({
     type: String,
-<<<<<<< HEAD
     example: 'JOB123',
-=======
-    nullable: true,
->>>>>>> 49197ae5
+    nullable: true,
     description: 'The code of the job',
   })
   @IsString()
@@ -54,12 +45,9 @@
 
   @ApiPropertyOptional({
     type: String,
-<<<<<<< HEAD
     enum: ['OPEN', 'CLOSED', 'DRAFT', 'ARCHIVED', 'PENDING'],
     example: 'OPEN',
-=======
-    nullable: true,
->>>>>>> 49197ae5
+    nullable: true,
     description: 'The status of the job',
   })
   @IsIn(['OPEN', 'CLOSED', 'DRAFT', 'ARCHIVED', 'PENDING'])
@@ -68,12 +56,9 @@
 
   @ApiPropertyOptional({
     type: String,
-<<<<<<< HEAD
     example: 'POSTING',
     enum: ['POSTING', 'REQUISITION', 'PROFILE'],
-=======
-    nullable: true,
->>>>>>> 49197ae5
+    nullable: true,
     description: 'The type of the job',
   })
   @IsIn(['POSTING', 'REQUISITION', 'PROFILE'])
@@ -82,11 +67,8 @@
 
   @ApiPropertyOptional({
     type: Boolean,
-<<<<<<< HEAD
     example: true,
-=======
-    nullable: true,
->>>>>>> 49197ae5
+    nullable: true,
     description: 'Whether the job is confidential',
   })
   @IsBoolean()
@@ -95,11 +77,8 @@
 
   @ApiPropertyOptional({
     type: [String],
-<<<<<<< HEAD
-    example: ['801f9ede-c698-4e66-a7fc-48d19eebaa4f'],
-=======
-    nullable: true,
->>>>>>> 49197ae5
+    example: ['801f9ede-c698-4e66-a7fc-48d19eebaa4f'],
+    nullable: true,
     description: 'The departments UUIDs associated with the job',
   })
   @IsArray()
@@ -108,11 +87,8 @@
 
   @ApiPropertyOptional({
     type: [String],
-<<<<<<< HEAD
-    example: ['801f9ede-c698-4e66-a7fc-48d19eebaa4f'],
-=======
-    nullable: true,
->>>>>>> 49197ae5
+    example: ['801f9ede-c698-4e66-a7fc-48d19eebaa4f'],
+    nullable: true,
     description: 'The offices UUIDs associated with the job',
   })
   @IsArray()
@@ -121,11 +97,8 @@
 
   @ApiPropertyOptional({
     type: [String],
-<<<<<<< HEAD
-    example: ['801f9ede-c698-4e66-a7fc-48d19eebaa4f'],
-=======
-    nullable: true,
->>>>>>> 49197ae5
+    example: ['801f9ede-c698-4e66-a7fc-48d19eebaa4f'],
+    nullable: true,
     description: 'The managers UUIDs associated with the job',
   })
   @IsArray()
@@ -134,11 +107,8 @@
 
   @ApiPropertyOptional({
     type: [String],
-<<<<<<< HEAD
-    example: ['801f9ede-c698-4e66-a7fc-48d19eebaa4f'],
-=======
-    nullable: true,
->>>>>>> 49197ae5
+    example: ['801f9ede-c698-4e66-a7fc-48d19eebaa4f'],
+    nullable: true,
     description: 'The recruiters UUIDs associated with the job',
   })
   @IsArray()
@@ -169,15 +139,12 @@
 
   @ApiPropertyOptional({
     type: Object,
-<<<<<<< HEAD
     example: {
       fav_dish: 'broccoli',
       fav_color: 'red',
     },
-=======
     additionalProperties: true,
     nullable: true,
->>>>>>> 49197ae5
     description:
       'The custom field mappings of the object between the remote 3rd party & Panora',
   })
@@ -188,11 +155,8 @@
 export class UnifiedAtsJobOutput extends UnifiedAtsJobInput {
   @ApiPropertyOptional({
     type: String,
-<<<<<<< HEAD
     example: '801f9ede-c698-4e66-a7fc-48d19eebaa4f',
-=======
-    nullable: true,
->>>>>>> 49197ae5
+    nullable: true,
     description: 'The UUID of the job',
   })
   @IsUUID()
@@ -201,11 +165,8 @@
 
   @ApiPropertyOptional({
     type: String,
-<<<<<<< HEAD
     example: 'id_1',
-=======
-    nullable: true,
->>>>>>> 49197ae5
+    nullable: true,
     description: 'The remote ID of the job in the context of the 3rd Party',
   })
   @IsString()
@@ -214,25 +175,18 @@
 
   @ApiPropertyOptional({
     type: Object,
-<<<<<<< HEAD
     example: { key1: 'value1', key2: 42, key3: true },
-=======
     nullable: true,
     additionalProperties: true,
->>>>>>> 49197ae5
     description: 'The remote data of the job in the context of the 3rd Party',
   })
   @IsOptional()
   remote_data?: Record<string, any>;
 
   @ApiPropertyOptional({
-<<<<<<< HEAD
-    type: {},
     example: '2024-10-01T12:00:00Z',
-=======
     type: Date,
     nullable: true,
->>>>>>> 49197ae5
     description: 'The created date of the object',
   })
   @IsOptional()
@@ -240,11 +194,8 @@
 
   @ApiPropertyOptional({
     type: Date,
-<<<<<<< HEAD
     example: '2023-10-01T12:00:00Z',
-=======
-    nullable: true,
->>>>>>> 49197ae5
+    nullable: true,
     description: 'The modified date of the object',
   })
   @IsOptional()
