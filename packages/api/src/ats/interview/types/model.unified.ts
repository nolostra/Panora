import { ApiProperty, ApiPropertyOptional } from '@nestjs/swagger';
import {
  IsUUID,
  IsOptional,
  IsString,
  IsDateString,
  IsArray,
  IsIn,
} from 'class-validator';

export type InterviewStatus = 'SCHEDULED' | 'AWAITING_FEEDBACK' | 'COMPLETED';

export class UnifiedAtsInterviewInput {
  @ApiPropertyOptional({
    type: String,
<<<<<<< HEAD
    enum: ['SCHEDULED', 'AWAITING_FEEDBACK', 'COMPLETED'],
    example: 'SCHEDULED',
=======
    nullable: true,
>>>>>>> 49197ae5
    description: 'The status of the interview',
  })
  @IsIn(['SCHEDULED', 'AWAITING_FEEDBACK', 'COMPLETED'])
  @IsOptional()
  status?: InterviewStatus | string;

  @ApiPropertyOptional({
    type: String,
<<<<<<< HEAD
    example: '801f9ede-c698-4e66-a7fc-48d19eebaa4f',
=======
    nullable: true,
>>>>>>> 49197ae5
    description: 'The UUID of the application',
  })
  @IsUUID()
  @IsOptional()
  application_id?: string;

  @ApiPropertyOptional({
    type: String,
<<<<<<< HEAD
    example: '801f9ede-c698-4e66-a7fc-48d19eebaa4f',
=======
    nullable: true,
>>>>>>> 49197ae5
    description: 'The UUID of the job interview stage',
  })
  @IsUUID()
  @IsOptional()
  job_interview_stage_id?: string;

  @ApiPropertyOptional({
    type: String,
<<<<<<< HEAD
    example: '801f9ede-c698-4e66-a7fc-48d19eebaa4f',
=======
    nullable: true,
>>>>>>> 49197ae5
    description: 'The UUID of the organizer',
  })
  @IsUUID()
  @IsOptional()
  organized_by?: string;

  @ApiPropertyOptional({
    type: [String],
<<<<<<< HEAD
    example: ['801f9ede-c698-4e66-a7fc-48d19eebaa4f'],
=======
    nullable: true,
>>>>>>> 49197ae5
    description: 'The UUIDs of the interviewers',
  })
  @IsArray()
  @IsOptional()
  interviewers?: string[];

  @ApiPropertyOptional({
    type: String,
<<<<<<< HEAD
    example: 'San Francisco',
=======
    nullable: true,
>>>>>>> 49197ae5
    description: 'The location of the interview',
  })
  @IsString()
  @IsOptional()
  location?: string;

  @ApiPropertyOptional({
<<<<<<< HEAD
    type: String,
    format: 'date-time',
    example: '2024-10-01T12:00:00Z',
=======
    type: Date,
    nullable: true,
>>>>>>> 49197ae5
    description: 'The start date and time of the interview',
  })
  @IsDateString()
  @IsOptional()
  start_at?: string;

  @ApiPropertyOptional({
<<<<<<< HEAD
    type: String,
    format: 'date-time',
    example: '2024-10-01T12:00:00Z',
=======
    type: Date,
    nullable: true,
>>>>>>> 49197ae5
    description: 'The end date and time of the interview',
  })
  @IsDateString()
  @IsOptional()
  end_at?: string;

  @ApiPropertyOptional({
<<<<<<< HEAD
    type: String,
    format: 'date-time',
    example: '2024-10-01T12:00:00Z',
=======
    type: Date,
    nullable: true,
>>>>>>> 49197ae5
    description: 'The remote creation date of the interview',
  })
  @IsDateString()
  @IsOptional()
  remote_created_at?: string;

  @ApiPropertyOptional({
<<<<<<< HEAD
    type: String,
    format: 'date-time',
    example: '2024-10-01T12:00:00Z',
=======
    type: Date,
    nullable: true,
>>>>>>> 49197ae5
    description: 'The remote modification date of the interview',
  })
  @IsDateString()
  @IsOptional()
  remote_updated_at?: string;

  @ApiPropertyOptional({
    type: Object,
<<<<<<< HEAD
    example: {
      fav_dish: 'broccoli',
      fav_color: 'red',
    },
=======
    additionalProperties: true,
    nullable: true,
>>>>>>> 49197ae5
    description:
      'The custom field mappings of the object between the remote 3rd party & Panora',
  })
  @IsOptional()
  field_mappings?: Record<string, any>;
}

export class UnifiedAtsInterviewOutput extends UnifiedAtsInterviewInput {
  @ApiPropertyOptional({
    type: String,
<<<<<<< HEAD
    example: '801f9ede-c698-4e66-a7fc-48d19eebaa4f',
=======
    nullable: true,
>>>>>>> 49197ae5
    description: 'The UUID of the interview',
  })
  @IsUUID()
  @IsOptional()
  id?: string;

  @ApiPropertyOptional({
    type: String,
<<<<<<< HEAD
    example: 'id_1',
=======
    nullable: true,
>>>>>>> 49197ae5
    description:
      'The remote ID of the interview in the context of the 3rd Party',
  })
  @IsString()
  @IsOptional()
  remote_id?: string;

  @ApiPropertyOptional({
    type: Object,
<<<<<<< HEAD
    example: {
      fav_dish: 'broccoli',
      fav_color: 'red',
    },
=======
    nullable: true,
    additionalProperties: true,
>>>>>>> 49197ae5
    description:
      'The remote data of the interview in the context of the 3rd Party',
  })
  @IsOptional()
  remote_data?: Record<string, any>;

  @ApiPropertyOptional({
<<<<<<< HEAD
    type: {},
    example: '2024-10-01T12:00:00Z',
=======
    type: Date,
    nullable: true,
>>>>>>> 49197ae5
    description: 'The created date of the object',
  })
  @IsOptional()
  created_at?: Date;

  @ApiPropertyOptional({
<<<<<<< HEAD
    type: {},
    example: '2024-10-01T12:00:00Z',
=======
    type: Date,
    nullable: true,
>>>>>>> 49197ae5
    description: 'The modified date of the object',
  })
  @IsOptional()
  modified_at?: Date;
}<|MERGE_RESOLUTION|>--- conflicted
+++ resolved
@@ -13,12 +13,9 @@
 export class UnifiedAtsInterviewInput {
   @ApiPropertyOptional({
     type: String,
-<<<<<<< HEAD
     enum: ['SCHEDULED', 'AWAITING_FEEDBACK', 'COMPLETED'],
     example: 'SCHEDULED',
-=======
     nullable: true,
->>>>>>> 49197ae5
     description: 'The status of the interview',
   })
   @IsIn(['SCHEDULED', 'AWAITING_FEEDBACK', 'COMPLETED'])
@@ -27,11 +24,8 @@
 
   @ApiPropertyOptional({
     type: String,
-<<<<<<< HEAD
     example: '801f9ede-c698-4e66-a7fc-48d19eebaa4f',
-=======
     nullable: true,
->>>>>>> 49197ae5
     description: 'The UUID of the application',
   })
   @IsUUID()
@@ -40,11 +34,8 @@
 
   @ApiPropertyOptional({
     type: String,
-<<<<<<< HEAD
     example: '801f9ede-c698-4e66-a7fc-48d19eebaa4f',
-=======
     nullable: true,
->>>>>>> 49197ae5
     description: 'The UUID of the job interview stage',
   })
   @IsUUID()
@@ -53,11 +44,8 @@
 
   @ApiPropertyOptional({
     type: String,
-<<<<<<< HEAD
     example: '801f9ede-c698-4e66-a7fc-48d19eebaa4f',
-=======
     nullable: true,
->>>>>>> 49197ae5
     description: 'The UUID of the organizer',
   })
   @IsUUID()
@@ -66,11 +54,8 @@
 
   @ApiPropertyOptional({
     type: [String],
-<<<<<<< HEAD
     example: ['801f9ede-c698-4e66-a7fc-48d19eebaa4f'],
-=======
     nullable: true,
->>>>>>> 49197ae5
     description: 'The UUIDs of the interviewers',
   })
   @IsArray()
@@ -79,11 +64,8 @@
 
   @ApiPropertyOptional({
     type: String,
-<<<<<<< HEAD
     example: 'San Francisco',
-=======
     nullable: true,
->>>>>>> 49197ae5
     description: 'The location of the interview',
   })
   @IsString()
@@ -91,14 +73,9 @@
   location?: string;
 
   @ApiPropertyOptional({
-<<<<<<< HEAD
-    type: String,
-    format: 'date-time',
     example: '2024-10-01T12:00:00Z',
-=======
     type: Date,
     nullable: true,
->>>>>>> 49197ae5
     description: 'The start date and time of the interview',
   })
   @IsDateString()
@@ -106,14 +83,9 @@
   start_at?: string;
 
   @ApiPropertyOptional({
-<<<<<<< HEAD
-    type: String,
-    format: 'date-time',
     example: '2024-10-01T12:00:00Z',
-=======
     type: Date,
     nullable: true,
->>>>>>> 49197ae5
     description: 'The end date and time of the interview',
   })
   @IsDateString()
@@ -121,14 +93,9 @@
   end_at?: string;
 
   @ApiPropertyOptional({
-<<<<<<< HEAD
-    type: String,
-    format: 'date-time',
     example: '2024-10-01T12:00:00Z',
-=======
     type: Date,
     nullable: true,
->>>>>>> 49197ae5
     description: 'The remote creation date of the interview',
   })
   @IsDateString()
@@ -136,14 +103,9 @@
   remote_created_at?: string;
 
   @ApiPropertyOptional({
-<<<<<<< HEAD
-    type: String,
-    format: 'date-time',
     example: '2024-10-01T12:00:00Z',
-=======
     type: Date,
     nullable: true,
->>>>>>> 49197ae5
     description: 'The remote modification date of the interview',
   })
   @IsDateString()
@@ -152,15 +114,12 @@
 
   @ApiPropertyOptional({
     type: Object,
-<<<<<<< HEAD
     example: {
       fav_dish: 'broccoli',
       fav_color: 'red',
     },
-=======
     additionalProperties: true,
     nullable: true,
->>>>>>> 49197ae5
     description:
       'The custom field mappings of the object between the remote 3rd party & Panora',
   })
@@ -171,11 +130,8 @@
 export class UnifiedAtsInterviewOutput extends UnifiedAtsInterviewInput {
   @ApiPropertyOptional({
     type: String,
-<<<<<<< HEAD
     example: '801f9ede-c698-4e66-a7fc-48d19eebaa4f',
-=======
     nullable: true,
->>>>>>> 49197ae5
     description: 'The UUID of the interview',
   })
   @IsUUID()
@@ -184,11 +140,8 @@
 
   @ApiPropertyOptional({
     type: String,
-<<<<<<< HEAD
     example: 'id_1',
-=======
     nullable: true,
->>>>>>> 49197ae5
     description:
       'The remote ID of the interview in the context of the 3rd Party',
   })
@@ -198,15 +151,12 @@
 
   @ApiPropertyOptional({
     type: Object,
-<<<<<<< HEAD
     example: {
       fav_dish: 'broccoli',
       fav_color: 'red',
     },
-=======
     nullable: true,
     additionalProperties: true,
->>>>>>> 49197ae5
     description:
       'The remote data of the interview in the context of the 3rd Party',
   })
@@ -214,26 +164,18 @@
   remote_data?: Record<string, any>;
 
   @ApiPropertyOptional({
-<<<<<<< HEAD
-    type: {},
     example: '2024-10-01T12:00:00Z',
-=======
     type: Date,
     nullable: true,
->>>>>>> 49197ae5
     description: 'The created date of the object',
   })
   @IsOptional()
   created_at?: Date;
 
   @ApiPropertyOptional({
-<<<<<<< HEAD
-    type: {},
     example: '2024-10-01T12:00:00Z',
-=======
     type: Date,
     nullable: true,
->>>>>>> 49197ae5
     description: 'The modified date of the object',
   })
   @IsOptional()
