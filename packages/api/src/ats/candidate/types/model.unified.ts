import { Email, Phone, Url } from '@ats/@lib/@types';
import { UnifiedAtsApplicationOutput } from '@ats/application/types/model.unified';
import { UnifiedAtsAttachmentOutput } from '@ats/attachment/types/model.unified';
import { UnifiedAtsTagOutput } from '@ats/tag/types/model.unified';
import { ApiProperty, ApiPropertyOptional } from '@nestjs/swagger';
import {
  IsUUID,
  IsOptional,
  IsString,
  IsBoolean,
  IsDateString,
} from 'class-validator';

export class UnifiedAtsCandidateInput {
  @ApiPropertyOptional({
    type: String,
<<<<<<< HEAD
    example: 'Joe',
=======
    nullable: true,
>>>>>>> 49197ae5
    description: 'The first name of the candidate',
  })
  @IsString()
  @IsOptional()
  first_name?: string;

  @ApiPropertyOptional({
    type: String,
<<<<<<< HEAD
    example: 'Doe',
=======
    nullable: true,
>>>>>>> 49197ae5
    description: 'The last name of the candidate',
  })
  @IsString()
  @IsOptional()
  last_name?: string;

  @ApiPropertyOptional({
    type: String,
<<<<<<< HEAD
    example: 'Acme',
=======
    nullable: true,
>>>>>>> 49197ae5
    description: 'The company of the candidate',
  })
  @IsString()
  @IsOptional()
  company?: string;

  @ApiPropertyOptional({
    type: String,
<<<<<<< HEAD
    example: 'Analyst',
=======
    nullable: true,
>>>>>>> 49197ae5
    description: 'The title of the candidate',
  })
  @IsString()
  @IsOptional()
  title?: string;

  @ApiPropertyOptional({
    type: String,
<<<<<<< HEAD
    example: 'New York',
=======
    nullable: true,
>>>>>>> 49197ae5
    description: 'The locations of the candidate',
  })
  @IsString()
  @IsOptional()
  locations?: string;

  @ApiPropertyOptional({
    type: Boolean,
<<<<<<< HEAD
    example: false,
=======
    nullable: true,
>>>>>>> 49197ae5
    description: 'Whether the candidate is private',
  })
  @IsBoolean()
  @IsOptional()
  is_private?: boolean;

  @ApiPropertyOptional({
    type: Boolean,
<<<<<<< HEAD
    example: true,
=======
    nullable: true,
>>>>>>> 49197ae5
    description: 'Whether the candidate is reachable by email',
  })
  @IsBoolean()
  @IsOptional()
  email_reachable?: boolean;

  @ApiPropertyOptional({
<<<<<<< HEAD
    type: String,
    example: '2024-10-01T12:00:00Z',
    format: 'date-time',
=======
    type: Date,
    nullable: true,
>>>>>>> 49197ae5
    description: 'The remote creation date of the candidate',
  })
  @IsDateString()
  @IsOptional()
  remote_created_at?: string;

  @ApiPropertyOptional({
<<<<<<< HEAD
    type: String,
    example: '2024-10-01T12:00:00Z',
    format: 'date-time',
=======
    type: Date,
    nullable: true,
>>>>>>> 49197ae5
    description: 'The remote modification date of the candidate',
  })
  @IsDateString()
  @IsOptional()
  remote_modified_at?: string;

  @ApiPropertyOptional({
<<<<<<< HEAD
    type: String,
    example: '2024-10-01T12:00:00Z',
    format: 'date-time',
=======
    type: Date,
    nullable: true,
>>>>>>> 49197ae5
    description: 'The last interaction date with the candidate',
  })
  @IsDateString()
  @IsOptional()
  last_interaction_at?: string;

  @ApiPropertyOptional({
    type: [String],
<<<<<<< HEAD
    example: ['801f9ede-c698-4e66-a7fc-48d19eebaa4f'],
=======
    nullable: true,
>>>>>>> 49197ae5
    description: 'The attachments UUIDs of the candidate',
  })
  @IsString({ each: true })
  @IsOptional()
  attachments?: (string | UnifiedAtsAttachmentOutput)[];

  @ApiPropertyOptional({
    type: [String],
<<<<<<< HEAD
    example: ['801f9ede-c698-4e66-a7fc-48d19eebaa4f'],
=======
    nullable: true,
>>>>>>> 49197ae5
    description: 'The applications UUIDs of the candidate',
  })
  @IsString({ each: true })
  @IsOptional()
  applications?: (string | UnifiedAtsApplicationOutput)[];

  @ApiPropertyOptional({
    type: [String],
<<<<<<< HEAD
    example: ['tag_1', 'tag_2'],
=======
    nullable: true,
>>>>>>> 49197ae5
    description: 'The tags of the candidate',
  })
  @IsString({ each: true })
  @IsOptional()
  tags?: (string | UnifiedAtsTagOutput)[];

  @ApiPropertyOptional({
    type: [Url],
<<<<<<< HEAD
    example: [
      {
        url: 'mywebsite.com',
        url_type: 'WEBSITE',
      },
    ],
=======
    nullable: true,
>>>>>>> 49197ae5
    description:
      'The urls of the candidate, possible values for Url type are WEBSITE, BLOG, LINKEDIN, GITHUB, or OTHER',
  })
  @IsOptional()
  urls?: Url[];

  @ApiPropertyOptional({
    type: [Phone],
<<<<<<< HEAD
    example: [
      {
        phone_number: '+33660688899',
        phone_type: 'WORK',
      },
    ],
=======
    nullable: true,
>>>>>>> 49197ae5
    description: 'The phone numbers of the candidate',
  })
  @IsOptional()
  phone_numbers?: Phone[];

  @ApiPropertyOptional({
    type: [Email],
<<<<<<< HEAD
    example: [
      {
        email_address: 'joedoe@gmail.com',
        email_address_type: 'WORK',
      },
    ],
=======
    nullable: true,
>>>>>>> 49197ae5
    description: 'The email addresses of the candidate',
  })
  @IsOptional()
  email_addresses?: Email[];

  @ApiPropertyOptional({
    type: Object,
<<<<<<< HEAD
    example: {
      fav_dish: 'broccoli',
      fav_color: 'red',
    },
=======
    additionalProperties: true,
    nullable: true,
>>>>>>> 49197ae5
    description:
      'The custom field mappings of the object between the remote 3rd party & Panora',
  })
  @IsOptional()
  field_mappings?: Record<string, any>;
}

export class UnifiedAtsCandidateOutput extends UnifiedAtsCandidateInput {
  @ApiPropertyOptional({
    type: String,
<<<<<<< HEAD
    example: '801f9ede-c698-4e66-a7fc-48d19eebaa4f',
=======
    nullable: true,
>>>>>>> 49197ae5
    description: 'The UUID of the candidate',
  })
  @IsUUID()
  @IsOptional()
  id?: string;

  @ApiPropertyOptional({
    type: String,
<<<<<<< HEAD
    example: 'id_1',
=======
    nullable: true,
>>>>>>> 49197ae5
    description: 'The id of the candidate in the context of the 3rd Party',
  })
  @IsString()
  @IsOptional()
  remote_id?: string;

  @ApiPropertyOptional({
    type: Object,
<<<<<<< HEAD
    example: {
      fav_dish: 'broccoli',
      fav_color: 'red',
    },
=======
    nullable: true,
    additionalProperties: true,
>>>>>>> 49197ae5
    description:
      'The remote data of the candidate in the context of the 3rd Party',
  })
  @IsOptional()
  remote_data?: Record<string, any>;

  @ApiPropertyOptional({
<<<<<<< HEAD
    type: {},
    example: '2024-10-01T12:00:00Z',
=======
    type: Date,
    nullable: true,
>>>>>>> 49197ae5
    description: 'The created date of the object',
  })
  @IsOptional()
  created_at?: Date;

  @ApiPropertyOptional({
<<<<<<< HEAD
    type: {},
    example: '2024-10-01T12:00:00Z',
=======
    type: Date,
    nullable: true,
>>>>>>> 49197ae5
    description: 'The modified date of the object',
  })
  @IsOptional()
  modified_at?: Date;
}

export class UnifiedCandidateUrlInput {
  @ApiPropertyOptional({
    type: String,
<<<<<<< HEAD
    example: 'mywebsite.com',
=======
    nullable: true,
>>>>>>> 49197ae5
    description: 'The value of the URL',
  })
  @IsString()
  @IsOptional()
  value?: string;

  @ApiPropertyOptional({
    type: String,
<<<<<<< HEAD
    example: 'WEBSITE',
=======
    nullable: true,
>>>>>>> 49197ae5
    description: 'The type of the URL',
  })
  @IsString()
  @IsOptional()
  type?: string;

  @ApiPropertyOptional({
<<<<<<< HEAD
    type: String,
    format: 'date-time',
    example: '2024-10-01T12:00:00Z',
=======
    type: Date,
    nullable: true,
>>>>>>> 49197ae5
    description: 'The creation date of the URL',
  })
  @IsDateString()
  @IsOptional()
  created_at?: string;

  @ApiPropertyOptional({
<<<<<<< HEAD
    type: String,
    format: 'date-time',
    example: '2024-10-01T12:00:00Z',
=======
    type: Date,
    nullable: true,
>>>>>>> 49197ae5
    description: 'The modification date of the URL',
  })
  @IsDateString()
  @IsOptional()
  modified_at?: string;

  @ApiPropertyOptional({
    type: String,
<<<<<<< HEAD
    example: '801f9ede-c698-4e66-a7fc-48d19eebaa4f',
=======
    nullable: true,
>>>>>>> 49197ae5
    description: 'The UUID of the candidate',
  })
  @IsUUID()
  @IsOptional()
  id_ats_candidate?: string;
}

export class UnifiedCandidateUrlOutput extends UnifiedCandidateUrlInput {
  @ApiPropertyOptional({
    type: String,
<<<<<<< HEAD
    example: '801f9ede-c698-4e66-a7fc-48d19eebaa4f',
=======
    nullable: true,
>>>>>>> 49197ae5
    description: 'The UUID of the URL',
  })
  @IsUUID()
  @IsOptional()
  id?: string;

  @ApiPropertyOptional({
    type: String,
<<<<<<< HEAD
    example: 'id_1',
=======
    nullable: true,
>>>>>>> 49197ae5
    description: 'The remote ID of the URL in the context of the 3rd Party',
  })
  @IsString()
  @IsOptional()
  remote_id?: string;

  @ApiPropertyOptional({
    type: Object,
<<<<<<< HEAD
    example: {
      fav_dish: 'broccoli',
      fav_color: 'red',
    },
=======
    nullable: true,
    additionalProperties: true,
>>>>>>> 49197ae5
    description: 'The remote data of the URL in the context of the 3rd Party',
  })
  @IsOptional()
  remote_data?: Record<string, any>;
}

export class UnifiedCandidatePhoneNumberInput {
  @ApiPropertyOptional({
    type: String,
<<<<<<< HEAD
    example: '+33650009898',
=======
    nullable: true,
>>>>>>> 49197ae5
    description: 'The phone number value',
  })
  @IsString()
  @IsOptional()
  value?: string;

  @ApiPropertyOptional({
    type: String,
<<<<<<< HEAD
    example: 'WORK',
=======
    nullable: true,
>>>>>>> 49197ae5
    description: 'The type of phone number',
  })
  @IsString()
  @IsOptional()
  type?: string;

  @ApiPropertyOptional({
<<<<<<< HEAD
    type: String,
    format: 'date-time',
    example: '2024-10-01T12:00:00Z',
=======
    type: Date,
    nullable: true,
>>>>>>> 49197ae5
    description: 'The creation date of the phone number',
  })
  @IsDateString()
  @IsOptional()
  created_at?: string;

  @ApiPropertyOptional({
<<<<<<< HEAD
    type: String,
    example: '2024-10-01T12:00:00Z',
    format: 'date-time',
=======
    type: Date,
    nullable: true,
>>>>>>> 49197ae5
    description: 'The modification date of the phone number',
  })
  @IsDateString()
  @IsOptional()
  modified_at?: string;

  @ApiPropertyOptional({
    type: String,
<<<<<<< HEAD
    example: '801f9ede-c698-4e66-a7fc-48d19eebaa4f',
=======
    nullable: true,
>>>>>>> 49197ae5
    description: 'The UUID of the candidate',
  })
  @IsUUID()
  @IsOptional()
  id_ats_candidate?: string;
}

export class UnifiedCandidatePhoneNumberOutput extends UnifiedCandidatePhoneNumberInput {
  @ApiPropertyOptional({
    type: String,
<<<<<<< HEAD
    example: '801f9ede-c698-4e66-a7fc-48d19eebaa4f',
=======
    nullable: true,
>>>>>>> 49197ae5
    description: 'The UUID of the phone number',
  })
  @IsUUID()
  @IsOptional()
  id_ats_candidate_phone_number?: string;

  @ApiPropertyOptional({
    type: String,
<<<<<<< HEAD
    example: 'id_1',
=======
    nullable: true,
>>>>>>> 49197ae5
    description:
      'The remote ID of the phone number in the context of the 3rd Party',
  })
  @IsString()
  @IsOptional()
  remote_id?: string;

  @ApiPropertyOptional({
    type: Object,
<<<<<<< HEAD
    example: {
      fav_dish: 'broccoli',
      fav_color: 'red',
    },
=======
    nullable: true,
    additionalProperties: true,
>>>>>>> 49197ae5
    description:
      'The remote data of the phone number in the context of the 3rd Party',
  })
  @IsOptional()
  remote_data?: Record<string, any>;
}

export class UnifiedCandidateEmailAddressInput {
  @ApiPropertyOptional({
    type: String,
    example: 'joedoe@gmail.com',
    description: 'The email address value',
  })
  @IsString()
  @IsOptional()
  value?: string;

  @ApiPropertyOptional({
    type: String,
<<<<<<< HEAD
    example: 'WORK',
=======
    nullable: true,
>>>>>>> 49197ae5
    description: 'The type of email address',
  })
  @IsString()
  @IsOptional()
  type?: string;

  @ApiPropertyOptional({
<<<<<<< HEAD
    type: String,
    format: 'date-time',
    example: '2024-10-01T12:00:00Z',
=======
    type: Date,
    nullable: true,
>>>>>>> 49197ae5
    description: 'The creation date of the email address',
  })
  @IsDateString()
  @IsOptional()
  created_at?: string;

  @ApiPropertyOptional({
<<<<<<< HEAD
    type: String,
    example: '2024-10-01T12:00:00Z',
    format: 'date-time',
=======
    type: Date,
    nullable: true,
>>>>>>> 49197ae5
    description: 'The modification date of the email address',
  })
  @IsDateString()
  @IsOptional()
  modified_at?: string;

  @ApiPropertyOptional({
    type: String,
<<<<<<< HEAD
    example: '801f9ede-c698-4e66-a7fc-48d19eebaa4f',
=======
    nullable: true,
>>>>>>> 49197ae5
    description: 'The UUID of the candidate',
  })
  @IsUUID()
  @IsOptional()
  id_ats_candidate?: string;
}

export class UnifiedCandidateEmailAddressOutput extends UnifiedCandidateEmailAddressInput {
  @ApiPropertyOptional({
    type: String,
<<<<<<< HEAD
    example: '801f9ede-c698-4e66-a7fc-48d19eebaa4f',
=======
    nullable: true,
>>>>>>> 49197ae5
    description: 'The UUID of the email address',
  })
  @IsUUID()
  @IsOptional()
  id_ats_candidate_email_address?: string;

  @ApiPropertyOptional({
    type: String,
<<<<<<< HEAD
    example: 'id_1',
=======
    nullable: true,
>>>>>>> 49197ae5
    description:
      'The remote ID of the email address in the context of the 3rd Party',
  })
  @IsString()
  @IsOptional()
  remote_id?: string;

  @ApiPropertyOptional({
    type: Object,
<<<<<<< HEAD
    example: {
      fav_dish: 'broccoli',
      fav_color: 'red',
    },
=======
    nullable: true,
    additionalProperties: true,
>>>>>>> 49197ae5
    description:
      'The remote data of the email address in the context of the 3rd Party',
  })
  @IsOptional()
  remote_data?: Record<string, any>;
}<|MERGE_RESOLUTION|>--- conflicted
+++ resolved
@@ -14,11 +14,8 @@
 export class UnifiedAtsCandidateInput {
   @ApiPropertyOptional({
     type: String,
-<<<<<<< HEAD
     example: 'Joe',
-=======
-    nullable: true,
->>>>>>> 49197ae5
+    nullable: true,
     description: 'The first name of the candidate',
   })
   @IsString()
@@ -27,11 +24,8 @@
 
   @ApiPropertyOptional({
     type: String,
-<<<<<<< HEAD
     example: 'Doe',
-=======
-    nullable: true,
->>>>>>> 49197ae5
+    nullable: true,
     description: 'The last name of the candidate',
   })
   @IsString()
@@ -40,11 +34,8 @@
 
   @ApiPropertyOptional({
     type: String,
-<<<<<<< HEAD
     example: 'Acme',
-=======
-    nullable: true,
->>>>>>> 49197ae5
+    nullable: true,
     description: 'The company of the candidate',
   })
   @IsString()
@@ -53,11 +44,8 @@
 
   @ApiPropertyOptional({
     type: String,
-<<<<<<< HEAD
     example: 'Analyst',
-=======
-    nullable: true,
->>>>>>> 49197ae5
+    nullable: true,
     description: 'The title of the candidate',
   })
   @IsString()
@@ -66,11 +54,8 @@
 
   @ApiPropertyOptional({
     type: String,
-<<<<<<< HEAD
     example: 'New York',
-=======
-    nullable: true,
->>>>>>> 49197ae5
+    nullable: true,
     description: 'The locations of the candidate',
   })
   @IsString()
@@ -79,11 +64,8 @@
 
   @ApiPropertyOptional({
     type: Boolean,
-<<<<<<< HEAD
     example: false,
-=======
-    nullable: true,
->>>>>>> 49197ae5
+    nullable: true,
     description: 'Whether the candidate is private',
   })
   @IsBoolean()
@@ -92,11 +74,8 @@
 
   @ApiPropertyOptional({
     type: Boolean,
-<<<<<<< HEAD
     example: true,
-=======
-    nullable: true,
->>>>>>> 49197ae5
+    nullable: true,
     description: 'Whether the candidate is reachable by email',
   })
   @IsBoolean()
@@ -104,14 +83,10 @@
   email_reachable?: boolean;
 
   @ApiPropertyOptional({
-<<<<<<< HEAD
     type: String,
     example: '2024-10-01T12:00:00Z',
     format: 'date-time',
-=======
-    type: Date,
-    nullable: true,
->>>>>>> 49197ae5
+    nullable: true,
     description: 'The remote creation date of the candidate',
   })
   @IsDateString()
@@ -119,14 +94,10 @@
   remote_created_at?: string;
 
   @ApiPropertyOptional({
-<<<<<<< HEAD
     type: String,
     example: '2024-10-01T12:00:00Z',
     format: 'date-time',
-=======
-    type: Date,
-    nullable: true,
->>>>>>> 49197ae5
+    nullable: true,
     description: 'The remote modification date of the candidate',
   })
   @IsDateString()
@@ -134,14 +105,10 @@
   remote_modified_at?: string;
 
   @ApiPropertyOptional({
-<<<<<<< HEAD
     type: String,
     example: '2024-10-01T12:00:00Z',
     format: 'date-time',
-=======
-    type: Date,
-    nullable: true,
->>>>>>> 49197ae5
+    nullable: true,
     description: 'The last interaction date with the candidate',
   })
   @IsDateString()
@@ -150,11 +117,8 @@
 
   @ApiPropertyOptional({
     type: [String],
-<<<<<<< HEAD
     example: ['801f9ede-c698-4e66-a7fc-48d19eebaa4f'],
-=======
-    nullable: true,
->>>>>>> 49197ae5
+    nullable: true,
     description: 'The attachments UUIDs of the candidate',
   })
   @IsString({ each: true })
@@ -163,11 +127,8 @@
 
   @ApiPropertyOptional({
     type: [String],
-<<<<<<< HEAD
     example: ['801f9ede-c698-4e66-a7fc-48d19eebaa4f'],
-=======
-    nullable: true,
->>>>>>> 49197ae5
+    nullable: true,
     description: 'The applications UUIDs of the candidate',
   })
   @IsString({ each: true })
@@ -176,11 +137,8 @@
 
   @ApiPropertyOptional({
     type: [String],
-<<<<<<< HEAD
     example: ['tag_1', 'tag_2'],
-=======
-    nullable: true,
->>>>>>> 49197ae5
+    nullable: true,
     description: 'The tags of the candidate',
   })
   @IsString({ each: true })
@@ -189,16 +147,13 @@
 
   @ApiPropertyOptional({
     type: [Url],
-<<<<<<< HEAD
     example: [
       {
         url: 'mywebsite.com',
         url_type: 'WEBSITE',
       },
     ],
-=======
-    nullable: true,
->>>>>>> 49197ae5
+    nullable: true,
     description:
       'The urls of the candidate, possible values for Url type are WEBSITE, BLOG, LINKEDIN, GITHUB, or OTHER',
   })
@@ -207,16 +162,13 @@
 
   @ApiPropertyOptional({
     type: [Phone],
-<<<<<<< HEAD
     example: [
       {
         phone_number: '+33660688899',
         phone_type: 'WORK',
       },
     ],
-=======
-    nullable: true,
->>>>>>> 49197ae5
+    nullable: true,
     description: 'The phone numbers of the candidate',
   })
   @IsOptional()
@@ -224,16 +176,13 @@
 
   @ApiPropertyOptional({
     type: [Email],
-<<<<<<< HEAD
     example: [
       {
         email_address: 'joedoe@gmail.com',
         email_address_type: 'WORK',
       },
     ],
-=======
-    nullable: true,
->>>>>>> 49197ae5
+    nullable: true,
     description: 'The email addresses of the candidate',
   })
   @IsOptional()
@@ -241,15 +190,12 @@
 
   @ApiPropertyOptional({
     type: Object,
-<<<<<<< HEAD
     example: {
       fav_dish: 'broccoli',
       fav_color: 'red',
     },
-=======
     additionalProperties: true,
     nullable: true,
->>>>>>> 49197ae5
     description:
       'The custom field mappings of the object between the remote 3rd party & Panora',
   })
@@ -260,11 +206,8 @@
 export class UnifiedAtsCandidateOutput extends UnifiedAtsCandidateInput {
   @ApiPropertyOptional({
     type: String,
-<<<<<<< HEAD
-    example: '801f9ede-c698-4e66-a7fc-48d19eebaa4f',
-=======
-    nullable: true,
->>>>>>> 49197ae5
+    example: '801f9ede-c698-4e66-a7fc-48d19eebaa4f',
+    nullable: true,
     description: 'The UUID of the candidate',
   })
   @IsUUID()
@@ -273,11 +216,8 @@
 
   @ApiPropertyOptional({
     type: String,
-<<<<<<< HEAD
     example: 'id_1',
-=======
-    nullable: true,
->>>>>>> 49197ae5
+    nullable: true,
     description: 'The id of the candidate in the context of the 3rd Party',
   })
   @IsString()
@@ -286,15 +226,12 @@
 
   @ApiPropertyOptional({
     type: Object,
-<<<<<<< HEAD
     example: {
       fav_dish: 'broccoli',
       fav_color: 'red',
     },
-=======
     nullable: true,
     additionalProperties: true,
->>>>>>> 49197ae5
     description:
       'The remote data of the candidate in the context of the 3rd Party',
   })
@@ -302,26 +239,18 @@
   remote_data?: Record<string, any>;
 
   @ApiPropertyOptional({
-<<<<<<< HEAD
-    type: {},
-    example: '2024-10-01T12:00:00Z',
-=======
-    type: Date,
-    nullable: true,
->>>>>>> 49197ae5
+    example: '2024-10-01T12:00:00Z',
+    type: Date,
+    nullable: true,
     description: 'The created date of the object',
   })
   @IsOptional()
   created_at?: Date;
 
   @ApiPropertyOptional({
-<<<<<<< HEAD
-    type: {},
-    example: '2024-10-01T12:00:00Z',
-=======
-    type: Date,
-    nullable: true,
->>>>>>> 49197ae5
+    example: '2024-10-01T12:00:00Z',
+    type: Date,
+    nullable: true,
     description: 'The modified date of the object',
   })
   @IsOptional()
@@ -331,11 +260,8 @@
 export class UnifiedCandidateUrlInput {
   @ApiPropertyOptional({
     type: String,
-<<<<<<< HEAD
     example: 'mywebsite.com',
-=======
-    nullable: true,
->>>>>>> 49197ae5
+    nullable: true,
     description: 'The value of the URL',
   })
   @IsString()
@@ -344,11 +270,8 @@
 
   @ApiPropertyOptional({
     type: String,
-<<<<<<< HEAD
     example: 'WEBSITE',
-=======
-    nullable: true,
->>>>>>> 49197ae5
+    nullable: true,
     description: 'The type of the URL',
   })
   @IsString()
@@ -356,42 +279,31 @@
   type?: string;
 
   @ApiPropertyOptional({
-<<<<<<< HEAD
-    type: String,
     format: 'date-time',
     example: '2024-10-01T12:00:00Z',
-=======
-    type: Date,
-    nullable: true,
->>>>>>> 49197ae5
+    type: Date,
+    nullable: true,
     description: 'The creation date of the URL',
   })
   @IsDateString()
   @IsOptional()
-  created_at?: string;
-
-  @ApiPropertyOptional({
-<<<<<<< HEAD
-    type: String,
+  created_at?: Date;
+
+  @ApiPropertyOptional({
     format: 'date-time',
     example: '2024-10-01T12:00:00Z',
-=======
-    type: Date,
-    nullable: true,
->>>>>>> 49197ae5
+    type: Date,
+    nullable: true,
     description: 'The modification date of the URL',
   })
   @IsDateString()
   @IsOptional()
-  modified_at?: string;
-
-  @ApiPropertyOptional({
-    type: String,
-<<<<<<< HEAD
-    example: '801f9ede-c698-4e66-a7fc-48d19eebaa4f',
-=======
-    nullable: true,
->>>>>>> 49197ae5
+  modified_at?: Date;
+
+  @ApiPropertyOptional({
+    type: String,
+    example: '801f9ede-c698-4e66-a7fc-48d19eebaa4f',
+    nullable: true,
     description: 'The UUID of the candidate',
   })
   @IsUUID()
@@ -402,11 +314,8 @@
 export class UnifiedCandidateUrlOutput extends UnifiedCandidateUrlInput {
   @ApiPropertyOptional({
     type: String,
-<<<<<<< HEAD
-    example: '801f9ede-c698-4e66-a7fc-48d19eebaa4f',
-=======
-    nullable: true,
->>>>>>> 49197ae5
+    example: '801f9ede-c698-4e66-a7fc-48d19eebaa4f',
+    nullable: true,
     description: 'The UUID of the URL',
   })
   @IsUUID()
@@ -415,11 +324,8 @@
 
   @ApiPropertyOptional({
     type: String,
-<<<<<<< HEAD
     example: 'id_1',
-=======
-    nullable: true,
->>>>>>> 49197ae5
+    nullable: true,
     description: 'The remote ID of the URL in the context of the 3rd Party',
   })
   @IsString()
@@ -428,15 +334,12 @@
 
   @ApiPropertyOptional({
     type: Object,
-<<<<<<< HEAD
     example: {
       fav_dish: 'broccoli',
       fav_color: 'red',
     },
-=======
     nullable: true,
     additionalProperties: true,
->>>>>>> 49197ae5
     description: 'The remote data of the URL in the context of the 3rd Party',
   })
   @IsOptional()
@@ -446,11 +349,8 @@
 export class UnifiedCandidatePhoneNumberInput {
   @ApiPropertyOptional({
     type: String,
-<<<<<<< HEAD
     example: '+33650009898',
-=======
-    nullable: true,
->>>>>>> 49197ae5
+    nullable: true,
     description: 'The phone number value',
   })
   @IsString()
@@ -459,11 +359,8 @@
 
   @ApiPropertyOptional({
     type: String,
-<<<<<<< HEAD
     example: 'WORK',
-=======
-    nullable: true,
->>>>>>> 49197ae5
+    nullable: true,
     description: 'The type of phone number',
   })
   @IsString()
@@ -471,42 +368,29 @@
   type?: string;
 
   @ApiPropertyOptional({
-<<<<<<< HEAD
-    type: String,
-    format: 'date-time',
-    example: '2024-10-01T12:00:00Z',
-=======
-    type: Date,
-    nullable: true,
->>>>>>> 49197ae5
+    example: '2024-10-01T12:00:00Z',
+    type: Date,
+    nullable: true,
     description: 'The creation date of the phone number',
   })
   @IsDateString()
   @IsOptional()
-  created_at?: string;
-
-  @ApiPropertyOptional({
-<<<<<<< HEAD
-    type: String,
-    example: '2024-10-01T12:00:00Z',
-    format: 'date-time',
-=======
-    type: Date,
-    nullable: true,
->>>>>>> 49197ae5
+  created_at?: Date;
+
+  @ApiPropertyOptional({
+    example: '2024-10-01T12:00:00Z',
+    type: Date,
+    nullable: true,
     description: 'The modification date of the phone number',
   })
   @IsDateString()
   @IsOptional()
-  modified_at?: string;
-
-  @ApiPropertyOptional({
-    type: String,
-<<<<<<< HEAD
-    example: '801f9ede-c698-4e66-a7fc-48d19eebaa4f',
-=======
-    nullable: true,
->>>>>>> 49197ae5
+  modified_at?: Date;
+
+  @ApiPropertyOptional({
+    type: String,
+    example: '801f9ede-c698-4e66-a7fc-48d19eebaa4f',
+    nullable: true,
     description: 'The UUID of the candidate',
   })
   @IsUUID()
@@ -517,11 +401,8 @@
 export class UnifiedCandidatePhoneNumberOutput extends UnifiedCandidatePhoneNumberInput {
   @ApiPropertyOptional({
     type: String,
-<<<<<<< HEAD
-    example: '801f9ede-c698-4e66-a7fc-48d19eebaa4f',
-=======
-    nullable: true,
->>>>>>> 49197ae5
+    example: '801f9ede-c698-4e66-a7fc-48d19eebaa4f',
+    nullable: true,
     description: 'The UUID of the phone number',
   })
   @IsUUID()
@@ -530,11 +411,8 @@
 
   @ApiPropertyOptional({
     type: String,
-<<<<<<< HEAD
     example: 'id_1',
-=======
-    nullable: true,
->>>>>>> 49197ae5
+    nullable: true,
     description:
       'The remote ID of the phone number in the context of the 3rd Party',
   })
@@ -544,15 +422,12 @@
 
   @ApiPropertyOptional({
     type: Object,
-<<<<<<< HEAD
     example: {
       fav_dish: 'broccoli',
       fav_color: 'red',
     },
-=======
     nullable: true,
     additionalProperties: true,
->>>>>>> 49197ae5
     description:
       'The remote data of the phone number in the context of the 3rd Party',
   })
@@ -572,11 +447,8 @@
 
   @ApiPropertyOptional({
     type: String,
-<<<<<<< HEAD
     example: 'WORK',
-=======
-    nullable: true,
->>>>>>> 49197ae5
+    nullable: true,
     description: 'The type of email address',
   })
   @IsString()
@@ -584,42 +456,29 @@
   type?: string;
 
   @ApiPropertyOptional({
-<<<<<<< HEAD
-    type: String,
-    format: 'date-time',
-    example: '2024-10-01T12:00:00Z',
-=======
-    type: Date,
-    nullable: true,
->>>>>>> 49197ae5
+    example: '2024-10-01T12:00:00Z',
+    type: Date,
+    nullable: true,
     description: 'The creation date of the email address',
   })
   @IsDateString()
   @IsOptional()
-  created_at?: string;
-
-  @ApiPropertyOptional({
-<<<<<<< HEAD
-    type: String,
-    example: '2024-10-01T12:00:00Z',
-    format: 'date-time',
-=======
-    type: Date,
-    nullable: true,
->>>>>>> 49197ae5
+  created_at?: Date;
+
+  @ApiPropertyOptional({
+    example: '2024-10-01T12:00:00Z',
+    type: Date,
+    nullable: true,
     description: 'The modification date of the email address',
   })
   @IsDateString()
   @IsOptional()
-  modified_at?: string;
-
-  @ApiPropertyOptional({
-    type: String,
-<<<<<<< HEAD
-    example: '801f9ede-c698-4e66-a7fc-48d19eebaa4f',
-=======
-    nullable: true,
->>>>>>> 49197ae5
+  modified_at?: Date;
+
+  @ApiPropertyOptional({
+    type: String,
+    example: '801f9ede-c698-4e66-a7fc-48d19eebaa4f',
+    nullable: true,
     description: 'The UUID of the candidate',
   })
   @IsUUID()
@@ -630,11 +489,8 @@
 export class UnifiedCandidateEmailAddressOutput extends UnifiedCandidateEmailAddressInput {
   @ApiPropertyOptional({
     type: String,
-<<<<<<< HEAD
-    example: '801f9ede-c698-4e66-a7fc-48d19eebaa4f',
-=======
-    nullable: true,
->>>>>>> 49197ae5
+    example: '801f9ede-c698-4e66-a7fc-48d19eebaa4f',
+    nullable: true,
     description: 'The UUID of the email address',
   })
   @IsUUID()
@@ -643,11 +499,8 @@
 
   @ApiPropertyOptional({
     type: String,
-<<<<<<< HEAD
     example: 'id_1',
-=======
-    nullable: true,
->>>>>>> 49197ae5
+    nullable: true,
     description:
       'The remote ID of the email address in the context of the 3rd Party',
   })
@@ -657,15 +510,12 @@
 
   @ApiPropertyOptional({
     type: Object,
-<<<<<<< HEAD
     example: {
       fav_dish: 'broccoli',
       fav_color: 'red',
     },
-=======
     nullable: true,
     additionalProperties: true,
->>>>>>> 49197ae5
     description:
       'The remote data of the email address in the context of the 3rd Party',
   })
