import {
  Controller,
  Post,
  Body,
  Query,
  Get,
  Patch,
  Param,
  Headers,
  UseGuards,
} from '@nestjs/common';
import { LoggerService } from '@@core/@core-services/logger/logger.service';
import {
  ApiBody,
  ApiOperation,
  ApiParam,
  ApiQuery,
  ApiTags,
  ApiHeader,
} from '@nestjs/swagger';
import { ApiCustomResponse } from '@@core/utils/types';
import { PayGroupService } from './services/paygroup.service';
import {
  UnifiedPayGroupInput,
  UnifiedPayGroupOutput,
} from './types/model.unified';
import { ConnectionUtils } from '@@core/connections/@utils';
import { ApiKeyAuthGuard } from '@@core/auth/guards/api-key.guard';
import { FetchObjectsQueryDto } from '@@core/utils/dtos/fetch-objects-query.dto';

@ApiTags('hris/paygroup')
@Controller('hris/paygroup')
export class PayGroupController {
  constructor(
    private readonly paygroupService: PayGroupService,
    private logger: LoggerService,
    private connectionUtils: ConnectionUtils,
  ) {
    this.logger.setContext(PayGroupController.name);
  }

  @ApiOperation({
    operationId: 'getPayGroups',
    summary: 'List a batch of PayGroups',
  })
  @ApiHeader({
    name: 'x-connection-token',
    required: true,
    description: 'The connection token',
    example: 'b008e199-eda9-4629-bd41-a01b6195864a',
  })
  @ApiCustomResponse(UnifiedPayGroupOutput)
  @UseGuards(ApiKeyAuthGuard)
  @Get()
  async getPayGroups(
    @Headers('x-connection-token') connection_token: string,
    @Query() query: FetchObjectsQueryDto,
  ) {
    try {
      const { linkedUserId, remoteSource, connectionId } =
        await this.connectionUtils.getConnectionMetadataFromConnectionToken(
          connection_token,
        );
      const { remote_data, limit, cursor } = query;
      return this.paygroupService.getPayGroups(
        connectionId,
        remoteSource,
        linkedUserId,
        limit,
        remote_data,
        cursor,
      );
    } catch (error) {
      throw new Error(error);
    }
  }

  @ApiOperation({
    operationId: 'getPayGroup',
    summary: 'Retrieve a PayGroup',
    description: 'Retrieve a paygroup from any connected Hris software',
  })
  @ApiParam({
    name: 'id',
    required: true,
    type: String,
    description: 'id of the paygroup you want to retrieve.',
  })
  @ApiQuery({
    name: 'remote_data',
    required: false,
    type: Boolean,
    description: 'Set to true to include data from the original Hris software.',
  })
<<<<<<< HEAD
=======
  @ApiCustomResponse(UnifiedPayGroupOutput)
  //@UseGuards(ApiKeyAuthGuard)
  @Get(':id')
  getPayGroup(
    @Param('id') id: string,
    @Query('remote_data') remote_data?: boolean,
  ) {
    return this.paygroupService.getPayGroup(id, remote_data);
  }

  @ApiOperation({
    operationId: 'addPayGroup',
    summary: 'Create a PayGroup',
    description: 'Create a paygroup in any supported Hris software',
  })
>>>>>>> 993726ba
  @ApiHeader({
    name: 'x-connection-token',
    required: true,
    description: 'The connection token',
    example: 'b008e199-eda9-4629-bd41-a01b6195864a',
  })
  @ApiCustomResponse(UnifiedPayGroupOutput)
<<<<<<< HEAD
  @UseGuards(ApiKeyAuthGuard)
  @Get(':id')
  async retrieve(
=======
  //@UseGuards(ApiKeyAuthGuard)
  @Post()
  async addPayGroup(
    @Body() unifiedPayGroupData: UnifiedPayGroupInput,
>>>>>>> 993726ba
    @Headers('x-connection-token') connection_token: string,
    @Param('id') id: string,
    @Query('remote_data') remote_data?: boolean,
  ) {
    const { linkedUserId, remoteSource } =
      await this.connectionUtils.getConnectionMetadataFromConnectionToken(
        connection_token,
      );
    return this.paygroupService.getPayGroup(
      id,
      linkedUserId,
      remoteSource,
      remote_data,
    );
  }
}<|MERGE_RESOLUTION|>--- conflicted
+++ resolved
@@ -92,24 +92,6 @@
     type: Boolean,
     description: 'Set to true to include data from the original Hris software.',
   })
-<<<<<<< HEAD
-=======
-  @ApiCustomResponse(UnifiedPayGroupOutput)
-  //@UseGuards(ApiKeyAuthGuard)
-  @Get(':id')
-  getPayGroup(
-    @Param('id') id: string,
-    @Query('remote_data') remote_data?: boolean,
-  ) {
-    return this.paygroupService.getPayGroup(id, remote_data);
-  }
-
-  @ApiOperation({
-    operationId: 'addPayGroup',
-    summary: 'Create a PayGroup',
-    description: 'Create a paygroup in any supported Hris software',
-  })
->>>>>>> 993726ba
   @ApiHeader({
     name: 'x-connection-token',
     required: true,
@@ -117,16 +99,9 @@
     example: 'b008e199-eda9-4629-bd41-a01b6195864a',
   })
   @ApiCustomResponse(UnifiedPayGroupOutput)
-<<<<<<< HEAD
   @UseGuards(ApiKeyAuthGuard)
   @Get(':id')
   async retrieve(
-=======
-  //@UseGuards(ApiKeyAuthGuard)
-  @Post()
-  async addPayGroup(
-    @Body() unifiedPayGroupData: UnifiedPayGroupInput,
->>>>>>> 993726ba
     @Headers('x-connection-token') connection_token: string,
     @Param('id') id: string,
     @Query('remote_data') remote_data?: boolean,
