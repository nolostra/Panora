<<<<<<< HEAD
import { SharepointSharedLinkMapper } from './services/sharepoint/mappers';
import { BoxSharedLinkMapper } from './services/box/mappers';
import { SharepointService } from './services/sharepoint';
=======
import { OnedriveSharedLinkMapper } from './services/onedrive/mappers';
import { OnedriveService } from './services/onedrive';
>>>>>>> f7912573
import { BoxService } from './services/box';
import { EncryptionService } from '@@core/@core-services/encryption/encryption.service';
import { LoggerService } from '@@core/@core-services/logger/logger.service';
import { WebhookService } from '@@core/@core-services/webhooks/panora-webhooks/webhook.service';
import { ConnectionUtils } from '@@core/connections/@utils';
import { FieldMappingService } from '@@core/field-mapping/field-mapping.service';
import { Module } from '@nestjs/common';
import { ServiceRegistry } from './services/registry.service';
import { SharedLinkService } from './services/sharedlink.service';
import { SyncService } from './sync/sync.service';
import { IngestDataService } from '@@core/@core-services/unification/ingest-data.service';

import { BullQueueModule } from '@@core/@core-services/queues/queue.module';

import { CoreUnification } from '@@core/@core-services/unification/core-unification.service';
import { Utils } from '@filestorage/@lib/@utils';

@Module({
  providers: [
    SharedLinkService,

    SyncService,
    WebhookService,

    CoreUnification,
    FieldMappingService,
    ServiceRegistry,

    IngestDataService,

    Utils,
    /* PROVIDERS SERVICES */
    BoxSharedLinkMapper,
    BoxService,
<<<<<<< HEAD
    SharepointService,
    BoxSharedLinkMapper,
    SharepointSharedLinkMapper,
=======
    OnedriveService,
    BoxSharedLinkMapper,
    OnedriveSharedLinkMapper,
>>>>>>> f7912573
  ],
  exports: [SyncService],
})
export class SharedLinkModule {}<|MERGE_RESOLUTION|>--- conflicted
+++ resolved
@@ -1,11 +1,8 @@
-<<<<<<< HEAD
 import { SharepointSharedLinkMapper } from './services/sharepoint/mappers';
-import { BoxSharedLinkMapper } from './services/box/mappers';
 import { SharepointService } from './services/sharepoint';
-=======
 import { OnedriveSharedLinkMapper } from './services/onedrive/mappers';
 import { OnedriveService } from './services/onedrive';
->>>>>>> f7912573
+import { BoxSharedLinkMapper } from './services/box/mappers';
 import { BoxService } from './services/box';
 import { EncryptionService } from '@@core/@core-services/encryption/encryption.service';
 import { LoggerService } from '@@core/@core-services/logger/logger.service';
@@ -26,29 +23,20 @@
 @Module({
   providers: [
     SharedLinkService,
-
     SyncService,
     WebhookService,
-
     CoreUnification,
     FieldMappingService,
     ServiceRegistry,
-
     IngestDataService,
-
     Utils,
     /* PROVIDERS SERVICES */
+    BoxService,
     BoxSharedLinkMapper,
-    BoxService,
-<<<<<<< HEAD
     SharepointService,
-    BoxSharedLinkMapper,
     SharepointSharedLinkMapper,
-=======
     OnedriveService,
-    BoxSharedLinkMapper,
     OnedriveSharedLinkMapper,
->>>>>>> f7912573
   ],
   exports: [SyncService],
 })
