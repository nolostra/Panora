--- conflicted
+++ resolved
@@ -6,11 +6,8 @@
 export class UnifiedFilestorageFolderInput {
   @ApiProperty({
     type: String,
-<<<<<<< HEAD
     example: 'school',
-=======
     nullable: true,
->>>>>>> 49197ae5
     description: 'The name of the folder',
   })
   @IsString()
@@ -18,11 +15,8 @@
 
   @ApiProperty({
     type: String,
-<<<<<<< HEAD
     example: '2048',
-=======
     nullable: true,
->>>>>>> 49197ae5
     description: 'The size of the folder',
   })
   @IsString()
@@ -30,11 +24,8 @@
 
   @ApiProperty({
     type: String,
-<<<<<<< HEAD
     example: 'https://example.com/school',
-=======
     nullable: true,
->>>>>>> 49197ae5
     description: 'The url of the folder',
   })
   @IsString()
@@ -50,11 +41,8 @@
 
   @ApiProperty({
     type: String,
-<<<<<<< HEAD
     example: '801f9ede-c698-4e66-a7fc-48d19eebaa4f',
-=======
     nullable: true,
->>>>>>> 49197ae5
     description: 'The UUID of the drive tied to the folder',
   })
   @IsString()
@@ -62,11 +50,8 @@
 
   @ApiProperty({
     type: String,
-<<<<<<< HEAD
     example: '801f9ede-c698-4e66-a7fc-48d19eebaa4f',
-=======
     nullable: true,
->>>>>>> 49197ae5
     description: 'The UUID of the parent folder',
   })
   @IsString()
@@ -74,11 +59,8 @@
 
   @ApiProperty({
     type: String,
-<<<<<<< HEAD
     example: '801f9ede-c698-4e66-a7fc-48d19eebaa4f',
-=======
     nullable: true,
->>>>>>> 49197ae5
     description: 'The UUID of the shared link tied to the folder',
   })
   @IsString()
@@ -86,11 +68,8 @@
 
   @ApiProperty({
     type: String,
-<<<<<<< HEAD
     example: '801f9ede-c698-4e66-a7fc-48d19eebaa4f',
-=======
     nullable: true,
->>>>>>> 49197ae5
     description: 'The UUID of the permission tied to the folder',
   })
   @IsString()
@@ -98,15 +77,12 @@
 
   @ApiPropertyOptional({
     type: Object,
-<<<<<<< HEAD
     example: {
       fav_dish: 'broccoli',
       fav_color: 'red',
     },
-=======
     additionalProperties: true,
     nullable: true,
->>>>>>> 49197ae5
     description:
       'The custom field mappings of the object between the remote 3rd party & Panora',
   })
@@ -117,11 +93,8 @@
 export class UnifiedFilestorageFolderOutput extends UnifiedFilestorageFolderInput {
   @ApiPropertyOptional({
     type: String,
-<<<<<<< HEAD
     example: '801f9ede-c698-4e66-a7fc-48d19eebaa4f',
-=======
     nullable: true,
->>>>>>> 49197ae5
     description: 'The UUID of the folder',
   })
   @IsUUID()
@@ -130,13 +103,9 @@
 
   @ApiPropertyOptional({
     type: String,
-<<<<<<< HEAD
     example: 'id_1',
     description: 'The remote ID of the folder in the context of the 3rd Party',
-=======
     nullable: true,
-    description: 'The id of the folder in the context of the 3rd Party',
->>>>>>> 49197ae5
   })
   @IsString()
   @IsOptional()
@@ -144,15 +113,12 @@
 
   @ApiPropertyOptional({
     type: Object,
-<<<<<<< HEAD
     example: {
       fav_dish: 'broccoli',
       fav_color: 'red',
     },
-=======
     additionalProperties: true,
     nullable: true,
->>>>>>> 49197ae5
     description:
       'The remote data of the folder in the context of the 3rd Party',
   })
@@ -160,29 +126,19 @@
   remote_data?: Record<string, any>;
 
   @ApiPropertyOptional({
-<<<<<<< HEAD
-    type: {},
     example: '2024-10-01T12:00:00Z',
     description: 'The created date of the folder',
-=======
     type: Date,
     nullable: true,
-    description: 'The created date of the object',
->>>>>>> 49197ae5
   })
   @IsOptional()
   created_at?: Date;
 
   @ApiPropertyOptional({
-<<<<<<< HEAD
-    type: {},
     example: '2024-10-01T12:00:00Z',
     description: 'The modified date of the folder',
-=======
     type: Date,
     nullable: true,
-    description: 'The modified date of the object',
->>>>>>> 49197ae5
   })
   @IsOptional()
   modified_at?: Date;
