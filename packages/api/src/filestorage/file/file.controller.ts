--- conflicted
+++ resolved
@@ -7,6 +7,8 @@
   Param,
   Headers,
   UseGuards,
+  UsePipes,
+  ValidationPipe,
 } from '@nestjs/common';
 import { LoggerService } from '@@core/@core-services/logger/logger.service';
 import {
@@ -24,8 +26,8 @@
 import { ApiKeyAuthGuard } from '@@core/auth/guards/api-key.guard';
 import { FetchObjectsQueryDto } from '@@core/utils/dtos/fetch-objects-query.dto';
 
-@ApiTags('filestorage/file')
-@Controller('filestorage/file')
+@ApiTags('filestorage/files')
+@Controller('filestorage/files')
 export class FileController {
   constructor(
     private readonly fileService: FileService,
@@ -47,6 +49,7 @@
   })
   @ApiCustomResponse(UnifiedFileOutput)
   @UseGuards(ApiKeyAuthGuard)
+  @UsePipes(new ValidationPipe({ transform: true, disableErrorMessages: true }))
   @Get()
   async getFiles(
     @Headers('x-connection-token') connection_token: string,
@@ -99,12 +102,8 @@
   @ApiCustomResponse(UnifiedFileOutput)
   @UseGuards(ApiKeyAuthGuard)
   @Get(':id')
-<<<<<<< HEAD
   async retrieve(
     @Headers('x-connection-token') connection_token: string,
-=======
-  getFile(
->>>>>>> 993726ba
     @Param('id') id: string,
     @Query('remote_data') remote_data?: boolean,
   ) {
