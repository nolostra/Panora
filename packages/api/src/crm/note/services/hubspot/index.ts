import { EncryptionService } from '@@core/@core-services/encryption/encryption.service';
import { LoggerService } from '@@core/@core-services/logger/logger.service';
import { PrismaService } from '@@core/@core-services/prisma/prisma.service';
import { ApiResponse } from '@@core/utils/types';
import { SyncParam } from '@@core/utils/types/interface';
import { CrmObject } from '@crm/@lib/@types';
import { INoteService } from '@crm/note/types';
import { Injectable } from '@nestjs/common';
import axios from 'axios';
import { ServiceRegistry } from '../registry.service';
import {
  HubspotNoteInput,
  HubspotNoteOutput,
  commonNoteHubspotProperties,
} from './types';

@Injectable()
export class HubspotService implements INoteService {
  constructor(
    private prisma: PrismaService,
    private logger: LoggerService,
    private cryptoService: EncryptionService,
    private registry: ServiceRegistry,
  ) {
    this.logger.setContext(
      CrmObject.note.toUpperCase() + ':' + HubspotService.name,
    );
    this.registry.registerService('hubspot', this);
  }
  async addNote(
    noteData: HubspotNoteInput,
    linkedUserId: string,
  ): Promise<ApiResponse<HubspotNoteOutput>> {
    try {
      const connection = await this.prisma.connections.findFirst({
        where: {
          id_linked_user: linkedUserId,
          provider_slug: 'hubspot',
          vertical: 'crm',
        },
      });
      const resp = await axios.post(
        `${connection.account_url}/crm/v3/objects/notes`,
        JSON.stringify(noteData),
        {
          headers: {
            'Content-Type': 'application/json',
            Authorization: `Bearer ${this.cryptoService.decrypt(
              connection.access_token,
            )}`,
          },
        },
      );

      const final_resp = await axios.get(
<<<<<<< HEAD
        `${connection.account_url}/v3/objects/notes/${resp.data.id}?properties=hs_note_body&associations=deal,contact,company`,
=======
        `${connection.account_url}/crm/v3/objects/notes/${resp.data.id}?properties=hs_note_body&associations=deal,contact,company`,
>>>>>>> c936033e
        {
          headers: {
            'Content-Type': 'application/json',
            Authorization: `Bearer ${this.cryptoService.decrypt(
              connection.access_token,
            )}`,
          },
        },
      );
      return {
        data: final_resp.data,
        message: 'Hubspot note created',
        statusCode: 201,
      };
    } catch (error) {
      throw error;
    }
  }

  async sync(data: SyncParam): Promise<ApiResponse<HubspotNoteOutput[]>> {
    try {
      const { linkedUserId, custom_properties } = data;

      const connection = await this.prisma.connections.findFirst({
        where: {
          id_linked_user: linkedUserId,
          provider_slug: 'hubspot',
          vertical: 'crm',
        },
      });

      const commonPropertyNames = Object.keys(commonNoteHubspotProperties);
      const allProperties = [...commonPropertyNames, ...custom_properties];
<<<<<<< HEAD
      const baseURL = `${connection.account_url}/v3/objects/notes`;
=======
      const baseURL = `${connection.account_url}/crm/v3/objects/notes`;
>>>>>>> c936033e

      const queryString = allProperties
        .map((prop) => `properties=${encodeURIComponent(prop)}`)
        .join('&');

      const url = `${baseURL}?${queryString}&associations=deal,contact,company`;

      const resp = await axios.get(url, {
        headers: {
          'Content-Type': 'application/json',
          Authorization: `Bearer ${this.cryptoService.decrypt(
            connection.access_token,
          )}`,
        },
      });
      this.logger.log(`Synced hubspot notes !`);

      return {
        data: resp.data.results,
        message: 'Hubspot notes retrieved',
        statusCode: 200,
      };
    } catch (error) {
      throw error;
    }
  }
}<|MERGE_RESOLUTION|>--- conflicted
+++ resolved
@@ -53,11 +53,7 @@
       );
 
       const final_resp = await axios.get(
-<<<<<<< HEAD
-        `${connection.account_url}/v3/objects/notes/${resp.data.id}?properties=hs_note_body&associations=deal,contact,company`,
-=======
         `${connection.account_url}/crm/v3/objects/notes/${resp.data.id}?properties=hs_note_body&associations=deal,contact,company`,
->>>>>>> c936033e
         {
           headers: {
             'Content-Type': 'application/json',
@@ -91,11 +87,7 @@
 
       const commonPropertyNames = Object.keys(commonNoteHubspotProperties);
       const allProperties = [...commonPropertyNames, ...custom_properties];
-<<<<<<< HEAD
-      const baseURL = `${connection.account_url}/v3/objects/notes`;
-=======
       const baseURL = `${connection.account_url}/crm/v3/objects/notes`;
->>>>>>> c936033e
 
       const queryString = allProperties
         .map((prop) => `properties=${encodeURIComponent(prop)}`)
