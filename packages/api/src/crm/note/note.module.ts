--- conflicted
+++ resolved
@@ -1,57 +1,32 @@
-import { EncryptionService } from '@@core/@core-services/encryption/encryption.service';
-import { LoggerService } from '@@core/@core-services/logger/logger.service';
-import { MappersRegistry } from '@@core/@core-services/registries/mappers.registry';
-import { UnificationRegistry } from '@@core/@core-services/registries/unification.registry';
+import { BullQueueModule } from '@@core/@core-services/queues/queue.module';
+import { IngestDataService } from '@@core/@core-services/unification/ingest-data.service';
 import { WebhookService } from '@@core/@core-services/webhooks/panora-webhooks/webhook.service';
-import { ConnectionUtils } from '@@core/connections/@utils';
-import { FieldMappingService } from '@@core/field-mapping/field-mapping.service';
 import { Utils } from '@crm/@lib/@utils';
 import { Module } from '@nestjs/common';
 import { NoteController } from './note.controller';
 import { CloseService } from './services/close';
+import { CloseNoteMapper } from './services/close/mappers';
 import { HubspotService } from './services/hubspot';
+import { AttioService } from './services/attio';
+import { HubspotNoteMapper } from './services/hubspot/mappers';
 import { NoteService } from './services/note.service';
 import { PipedriveService } from './services/pipedrive';
+import { PipedriveNoteMapper } from './services/pipedrive/mappers';
 import { ServiceRegistry } from './services/registry.service';
 import { ZendeskService } from './services/zendesk';
+import { ZendeskNoteMapper } from './services/zendesk/mappers';
 import { ZohoService } from './services/zoho';
-<<<<<<< HEAD
+import { ZohoNoteMapper } from './services/zoho/mappers';
+import { AttioNoteMapper } from './services/attio/mappers';
 import { SyncService } from './sync/sync.service';
-import { CoreUnification } from '@@core/@core-services/unification/core-unification.service';
-import { IngestDataService } from '@@core/@core-services/unification/ingest-data.service';
-import { PrismaService } from '@@core/@core-services/prisma/prisma.service';
-import { CoreSyncRegistry } from '@@core/@core-services/registries/core-sync.registry';
-import { BullQueueModule } from '@@core/@core-services/queues/queue.module';
-=======
-import { CloseService } from './services/close';
-import { MappersRegistry } from '@@core/utils/registry/mappings.registry';
-import { UnificationRegistry } from '@@core/utils/registry/unification.registry';
-import { CoreUnification } from '@@core/utils/services/core.service';
-import { Utils } from '@crm/@lib/@utils';
-import { CloseNoteMapper } from './services/close/mappers';
-import { HubspotNoteMapper } from './services/hubspot/mappers';
-import { PipedriveNoteMapper } from './services/pipedrive/mappers';
-import { ZendeskNoteMapper } from './services/zendesk/mappers';
-import { ZohoNoteMapper } from './services/zoho/mappers';
->>>>>>> 993726ba
-
 @Module({
   imports: [BullQueueModule],
   controllers: [NoteController],
   providers: [
     NoteService,
-    LoggerService,
     SyncService,
-    CoreSyncRegistry,
-    
     WebhookService,
-    EncryptionService,
-    FieldMappingService,
     ServiceRegistry,
-    ConnectionUtils,
-    CoreUnification,
-    // UnificationRegistry,
-    // MappersRegistry,
     Utils,
     IngestDataService,
     /* PROVIDERS SERVICES */
@@ -59,20 +34,16 @@
     ZohoService,
     PipedriveService,
     HubspotService,
+    AttioService,
     CloseService,
     /* PROVIDERS MAPPERS */
     ZendeskNoteMapper,
     ZohoNoteMapper,
     PipedriveNoteMapper,
+    AttioNoteMapper,
     HubspotNoteMapper,
     CloseNoteMapper,
   ],
-  exports: [
-    SyncService,
-    ServiceRegistry,
-    WebhookService,
-    FieldMappingService,
-    LoggerService,
-  ],
+  exports: [SyncService, ServiceRegistry, WebhookService],
 })
-export class NoteModule { }+export class NoteModule {}