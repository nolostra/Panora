--- conflicted
+++ resolved
@@ -5,26 +5,18 @@
 export class UnifiedCrmTaskInput {
   @ApiProperty({
     type: String,
-<<<<<<< HEAD
     example: 'Answer customers',
     description: 'The subject of the task',
-=======
-    description: 'The subject of the task',
     nullable: true,
->>>>>>> 49197ae5
   })
   @IsString()
   subject: string;
 
   @ApiProperty({
     type: String,
-<<<<<<< HEAD
     example: 'Prepare email campaign',
     description: 'The content of the task',
-=======
-    description: 'The content of the task',
     nullable: true,
->>>>>>> 49197ae5
   })
   @IsString()
   content: string;
@@ -43,27 +35,19 @@
   status: TaskStatus | string;
 
   @ApiPropertyOptional({
-<<<<<<< HEAD
     type: String,
     example: '2024-10-01T12:00:00Z',
     description: 'The due date of the task',
-=======
-    description: 'The due date of the task',
     nullable: true,
->>>>>>> 49197ae5
   })
   @IsOptional()
   due_date?: Date;
 
   @ApiPropertyOptional({
-<<<<<<< HEAD
     type: String,
     example: '2024-10-01T12:00:00Z',
     description: 'The finished date of the task',
-=======
-    description: 'The finished date of the task',
     nullable: true,
->>>>>>> 49197ae5
   })
   @IsOptional()
   finished_date?: Date;
@@ -80,13 +64,9 @@
 
   @ApiPropertyOptional({
     type: String,
-<<<<<<< HEAD
     example: '801f9ede-c698-4e66-a7fc-48d19eebaa4f',
     description: 'The UUID of the company tied to the task',
-=======
-    description: 'The UUID of the company tied to the task',
     nullable: true,
->>>>>>> 49197ae5
   })
   @IsUUID()
   @IsOptional()
@@ -104,13 +84,10 @@
 
   @ApiPropertyOptional({
     type: Object,
-<<<<<<< HEAD
     example: {
       fav_dish: 'broccoli',
       fav_color: 'red',
     },
-=======
->>>>>>> 49197ae5
     description:
       'The custom field mappings of the task between the remote 3rd party & Panora',
     nullable: true,
@@ -123,13 +100,9 @@
 export class UnifiedCrmTaskOutput extends UnifiedCrmTaskInput {
   @ApiPropertyOptional({
     type: String,
-<<<<<<< HEAD
     example: '801f9ede-c698-4e66-a7fc-48d19eebaa4f',
     description: 'The UUID of the task',
-=======
-    description: 'The UUID of the task',
     nullable: true,
->>>>>>> 49197ae5
   })
   @IsUUID()
   @IsOptional()
@@ -137,13 +110,9 @@
 
   @ApiPropertyOptional({
     type: String,
-<<<<<<< HEAD
     example: 'id_1',
     description: 'The ID of the task in the context of the Crm 3rd Party',
-=======
-    description: 'The id of the task in the context of the Crm 3rd Party',
     nullable: true,
->>>>>>> 49197ae5
   })
   @IsString()
   @IsOptional()
@@ -151,10 +120,7 @@
 
   @ApiPropertyOptional({
     type: Object,
-<<<<<<< HEAD
     example: { key1: 'value1', key2: 42, key3: true },
-=======
->>>>>>> 49197ae5
     description:
       'The remote data of the task in the context of the Crm 3rd Party',
     nullable: true,
@@ -164,12 +130,8 @@
   remote_data?: Record<string, any>;
 
   @ApiPropertyOptional({
-<<<<<<< HEAD
-    type: {},
     example: '2024-10-01T12:00:00Z',
-=======
-    type: Object,
->>>>>>> 49197ae5
+    type: Date,
     description: 'The created date of the object',
     nullable: true,
   })
@@ -177,12 +139,8 @@
   created_at?: Date;
 
   @ApiPropertyOptional({
-<<<<<<< HEAD
-    type: {},
     example: '2024-10-01T12:00:00Z',
-=======
-    type: Object,
->>>>>>> 49197ae5
+    type: Date,
     description: 'The modified date of the object',
     nullable: true,
   })
