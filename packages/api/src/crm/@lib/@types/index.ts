--- conflicted
+++ resolved
@@ -314,11 +314,8 @@
 
   @ApiProperty({
     type: String,
-<<<<<<< HEAD
     enum: ['PERSONAL', 'WORK'],
-=======
-    nullable: true,
->>>>>>> 49197ae5
+    nullable: true,
     description:
       'The email address type. Authorized values are either PERSONAL or WORK.',
   })
@@ -328,11 +325,8 @@
 
   @ApiPropertyOptional({
     type: String,
-<<<<<<< HEAD
     enum: ['COMPANY', 'CONTACT'],
-=======
-    nullable: true,
->>>>>>> 49197ae5
+    nullable: true,
     description: 'The owner type of an email',
   })
   @IsString()
@@ -353,11 +347,8 @@
 
   @ApiProperty({
     type: String,
-<<<<<<< HEAD
     enum: ['MOBILE', 'WORK'],
-=======
-    nullable: true,
->>>>>>> 49197ae5
+    nullable: true,
     description: 'The phone type. Authorized values are either MOBILE or WORK',
   })
   @IsIn(['MOBILE', 'WORK'])
@@ -425,11 +416,8 @@
 
   @ApiProperty({
     type: String,
-<<<<<<< HEAD
     enum: ['PERSONAL', 'WORK'],
-=======
-    nullable: true,
->>>>>>> 49197ae5
+    nullable: true,
     description:
       'The address type. Authorized values are either PERSONAL or WORK.',
   })
