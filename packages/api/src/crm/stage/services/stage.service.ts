import { Injectable } from '@nestjs/common';
import { PrismaService } from '@@core/prisma/prisma.service';
import { LoggerService } from '@@core/logger/logger.service';
import { v4 as uuidv4 } from 'uuid';
<<<<<<< HEAD
=======
import { NotFoundError, handleServiceError } from '@@core/utils/errors';
import { WebhookService } from '@@core/webhook/webhook.service';
>>>>>>> 8dd2c060
import { UnifiedStageOutput } from '../types/model.unified';
import { throwTypedError, UnifiedCrmError } from '@@core/utils/errors';

@Injectable()
export class StageService {
  constructor(private prisma: PrismaService, private logger: LoggerService) {
    this.logger.setContext(StageService.name);
  }

  async getStage(
    id_stage: string,
    remote_data?: boolean,
  ): Promise<UnifiedStageOutput> {
    try {
      const stage = await this.prisma.crm_deals_stages.findUnique({
        where: {
          id_crm_deals_stage: id_stage,
        },
      });

      // Fetch field mappings for the stage
      const values = await this.prisma.value.findMany({
        where: {
          entity: {
            ressource_owner_id: stage.id_crm_deals_stage,
          },
        },
        include: {
          attribute: true,
        },
      });

      const fieldMappingsMap = new Map();

      values.forEach((value) => {
        fieldMappingsMap.set(value.attribute.slug, value.data);
      });

      // Convert the map to an array of objects
      const field_mappings = Array.from(fieldMappingsMap, ([key, value]) => ({
        [key]: value,
      }));

      // Transform to UnifiedStageOutput format
      const unifiedStage: UnifiedStageOutput = {
        id: stage.id_crm_deals_stage,
        stage_name: stage.stage_name,
        field_mappings: field_mappings,
      };

      let res: UnifiedStageOutput = {
        ...unifiedStage,
      };

      if (remote_data) {
        const resp = await this.prisma.remote_data.findFirst({
          where: {
            ressource_owner_id: stage.id_crm_deals_stage,
          },
        });
        const remote_data = JSON.parse(resp.data);

        res = {
          ...res,
          remote_data: remote_data,
        };
      }

      return res;
    } catch (error) {
      throwTypedError(
        new UnifiedCrmError({
          name: 'GET_STAGE_ERROR',
          message: 'StageService.getStage() call failed',
          cause: error,
        }),
      );
    }
  }

  async getStages(
    integrationId: string,
    linkedUserId: string,
    pageSize: number,
    remote_data?: boolean,
    cursor?: string
  ): Promise<{ data: UnifiedStageOutput[], prev_cursor: null | string, next_cursor: null | string }> {
    try {
      let prev_cursor = null;
      let next_cursor = null;

      if (cursor) {
        const isCursorPresent = await this.prisma.crm_deals_stages.findFirst({
          where: {
            remote_platform: integrationId.toLowerCase(),
            id_linked_user: linkedUserId,
            id_crm_deals_stage: cursor
          }
        });
        if (!isCursorPresent) {
          throw new NotFoundError(`The provided cursor does not exist!`);
        }
      }

      let stages = await this.prisma.crm_deals_stages.findMany({
        take: pageSize + 1,
        cursor: cursor ? {
          id_crm_deals_stage: cursor
        } : undefined,
        orderBy: {
          created_at: 'asc'
        },
        where: {
          remote_platform: integrationId.toLowerCase(),
          id_linked_user: linkedUserId,
        },
      });

      if (stages.length === (pageSize + 1)) {
        next_cursor = Buffer.from(stages[stages.length - 1].id_crm_deals_stage).toString('base64');
        stages.pop();
      }

      if (cursor) {
        prev_cursor = Buffer.from(cursor).toString('base64');
      }

      const unifiedStages: UnifiedStageOutput[] = await Promise.all(
        stages.map(async (stage) => {
          // Fetch field mappings for the ticket
          const values = await this.prisma.value.findMany({
            where: {
              entity: {
                ressource_owner_id: stage.id_crm_deals_stage,
              },
            },
            include: {
              attribute: true,
            },
          });
          // Create a map to store unique field mappings
          const fieldMappingsMap = new Map();

          values.forEach((value) => {
            fieldMappingsMap.set(value.attribute.slug, value.data);
          });

          // Convert the map to an array of objects
          const field_mappings = Array.from(
            fieldMappingsMap,
            ([key, value]) => ({ [key]: value }),
          );

          // Transform to UnifiedStageOutput format
          return {
            id: stage.id_crm_deals_stage,
            stage_name: stage.stage_name,
            field_mappings: field_mappings,
          };
        }),
      );

      let res: UnifiedStageOutput[] = unifiedStages;

      if (remote_data) {
        const remote_array_data: UnifiedStageOutput[] = await Promise.all(
          res.map(async (stage) => {
            const resp = await this.prisma.remote_data.findFirst({
              where: {
                ressource_owner_id: stage.id,
              },
            });
            const remote_data = JSON.parse(resp.data);
            return { ...stage, remote_data };
          }),
        );
        res = remote_array_data;
      }

      const event = await this.prisma.events.create({
        data: {
          id_event: uuidv4(),
          status: 'success',
          type: 'crm.stage.pulled',
          method: 'GET',
          url: '/crm/stages',
          provider: integrationId,
          direction: '0',
          timestamp: new Date(),
          id_linked_user: linkedUserId,
        },
      });

      return {
        data: res,
        prev_cursor,
        next_cursor
      };
    } catch (error) {
      throwTypedError(
        new UnifiedCrmError({
          name: 'GET_STAGES_ERROR',
          message: 'StageService.getStages() call failed',
          cause: error,
        }),
      );
    }
  }
}<|MERGE_RESOLUTION|>--- conflicted
+++ resolved
@@ -2,11 +2,6 @@
 import { PrismaService } from '@@core/prisma/prisma.service';
 import { LoggerService } from '@@core/logger/logger.service';
 import { v4 as uuidv4 } from 'uuid';
-<<<<<<< HEAD
-=======
-import { NotFoundError, handleServiceError } from '@@core/utils/errors';
-import { WebhookService } from '@@core/webhook/webhook.service';
->>>>>>> 8dd2c060
 import { UnifiedStageOutput } from '../types/model.unified';
 import { throwTypedError, UnifiedCrmError } from '@@core/utils/errors';
 
@@ -92,8 +87,12 @@
     linkedUserId: string,
     pageSize: number,
     remote_data?: boolean,
-    cursor?: string
-  ): Promise<{ data: UnifiedStageOutput[], prev_cursor: null | string, next_cursor: null | string }> {
+    cursor?: string,
+  ): Promise<{
+    data: UnifiedStageOutput[];
+    prev_cursor: null | string;
+    next_cursor: null | string;
+  }> {
     try {
       let prev_cursor = null;
       let next_cursor = null;
@@ -103,21 +102,23 @@
           where: {
             remote_platform: integrationId.toLowerCase(),
             id_linked_user: linkedUserId,
-            id_crm_deals_stage: cursor
-          }
+            id_crm_deals_stage: cursor,
+          },
         });
         if (!isCursorPresent) {
-          throw new NotFoundError(`The provided cursor does not exist!`);
+          throw new ReferenceError(`The provided cursor does not exist!`);
         }
       }
 
-      let stages = await this.prisma.crm_deals_stages.findMany({
+      const stages = await this.prisma.crm_deals_stages.findMany({
         take: pageSize + 1,
-        cursor: cursor ? {
-          id_crm_deals_stage: cursor
-        } : undefined,
+        cursor: cursor
+          ? {
+              id_crm_deals_stage: cursor,
+            }
+          : undefined,
         orderBy: {
-          created_at: 'asc'
+          created_at: 'asc',
         },
         where: {
           remote_platform: integrationId.toLowerCase(),
@@ -125,8 +126,10 @@
         },
       });
 
-      if (stages.length === (pageSize + 1)) {
-        next_cursor = Buffer.from(stages[stages.length - 1].id_crm_deals_stage).toString('base64');
+      if (stages.length === pageSize + 1) {
+        next_cursor = Buffer.from(
+          stages[stages.length - 1].id_crm_deals_stage,
+        ).toString('base64');
         stages.pop();
       }
 
@@ -203,7 +206,7 @@
       return {
         data: res,
         prev_cursor,
-        next_cursor
+        next_cursor,
       };
     } catch (error) {
       throwTypedError(
