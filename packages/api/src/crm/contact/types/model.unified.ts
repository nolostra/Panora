--- conflicted
+++ resolved
@@ -6,26 +6,18 @@
 export class UnifiedCrmContactInput {
   @ApiProperty({
     type: String,
-<<<<<<< HEAD
     description: 'The first name of the contact',
     example: 'John',
-=======
     nullable: true,
-    description: 'The first name of the contact',
->>>>>>> 49197ae5
   })
   @IsString()
   first_name: string;
 
   @ApiProperty({
     type: String,
-<<<<<<< HEAD
     description: 'The last name of the contact',
     example: 'Doe',
-=======
     nullable: true,
-    description: 'The last name of the contact',
->>>>>>> 49197ae5
   })
   @IsString()
   last_name: string;
@@ -91,14 +83,11 @@
 
   @ApiPropertyOptional({
     type: Object,
-<<<<<<< HEAD
     example: {
       fav_dish: 'broccoli',
       fav_color: 'red',
     },
-=======
     nullable: true,
->>>>>>> 49197ae5
     description:
       'The custom field mappings of the contact between the remote 3rd party & Panora',
     additionalProperties: true,
@@ -110,13 +99,9 @@
 export class UnifiedCrmContactOutput extends UnifiedCrmContactInput {
   @ApiPropertyOptional({
     type: String,
-<<<<<<< HEAD
     description: 'The UUID of the contact',
     example: '801f9ede-c698-4e66-a7fc-48d19eebaa4f',
-=======
     nullable: true,
-    description: 'The UUID of the contact',
->>>>>>> 49197ae5
   })
   @IsUUID()
   @IsOptional()
@@ -124,11 +109,8 @@
 
   @ApiPropertyOptional({
     type: String,
-<<<<<<< HEAD
     example: 'id_1',
-=======
     nullable: true,
->>>>>>> 49197ae5
     description: 'The id of the contact in the context of the Crm 3rd Party',
   })
   @IsString()
@@ -137,15 +119,12 @@
 
   @ApiPropertyOptional({
     type: Object,
-<<<<<<< HEAD
     example: {
       fav_dish: 'broccoli',
       fav_color: 'red',
     },
-=======
     nullable: true,
     additionalProperties: true,
->>>>>>> 49197ae5
     description:
       'The remote data of the contact in the context of the Crm 3rd Party',
   })
@@ -153,26 +132,18 @@
   remote_data?: Record<string, any>;
 
   @ApiPropertyOptional({
-<<<<<<< HEAD
-    type: {},
     example: '2024-10-01T12:00:00Z',
-=======
     type: Date,
     nullable: true,
->>>>>>> 49197ae5
     description: 'The created date of the object',
   })
   @IsOptional()
   created_at?: Date;
 
   @ApiPropertyOptional({
-<<<<<<< HEAD
-    type: {},
     example: '2024-10-01T12:00:00Z',
-=======
     type: Date,
     nullable: true,
->>>>>>> 49197ae5
     description: 'The modified date of the object',
   })
   @IsOptional()
