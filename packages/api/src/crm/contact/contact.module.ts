import { EncryptionService } from '@@core/@core-services/encryption/encryption.service';
import { LoggerService } from '@@core/@core-services/logger/logger.service';
import { MappersRegistry } from '@@core/@core-services/registries/mappers.registry';
import { UnificationRegistry } from '@@core/@core-services/registries/unification.registry';
import { WebhookService } from '@@core/@core-services/webhooks/panora-webhooks/webhook.service';
import { ConnectionUtils } from '@@core/connections/@utils';
import { FieldMappingService } from '@@core/field-mapping/field-mapping.service';
import { Utils } from '@crm/@lib/@utils';
import { Module } from '@nestjs/common';
import { ContactController } from './contact.controller';
import { AttioService } from './services/attio';
import { CloseService } from './services/close';
import { ContactService } from './services/contact.service';
import { HubspotService } from './services/hubspot';
import { PipedriveService } from './services/pipedrive';
import { ServiceRegistry } from './services/registry.service';
<<<<<<< HEAD
import { ZendeskService } from './services/zendesk';
import { ZohoService } from './services/zoho';
import { SyncService } from './sync/sync.service';
import { CoreUnification } from '@@core/@core-services/unification/core-unification.service';
import { IngestDataService } from '@@core/@core-services/unification/ingest-data.service';
import { PrismaService } from '@@core/@core-services/prisma/prisma.service';
import { CoreSyncRegistry } from '@@core/@core-services/registries/core-sync.registry';
import { BullQueueModule } from '@@core/@core-services/queues/queue.module';
=======
import { CloseService } from './services/close';
import { MappersRegistry } from '@@core/utils/registry/mappings.registry';
import { UnificationRegistry } from '@@core/utils/registry/unification.registry';
import { CoreUnification } from '@@core/utils/services/core.service';
import { Utils } from '@crm/@lib/@utils';
import { ConnectionUtils } from '@@core/connections/@utils';
import { AttioContactMapper } from './services/attio/mappers';
import { CloseContactMapper } from './services/close/mappers';
import { HubspotContactMapper } from './services/hubspot/mappers';
import { PipedriveContactMapper } from './services/pipedrive/mappers';
import { ZendeskContactMapper } from './services/zendesk/mappers';
import { ZohoContactMapper } from './services/zoho/mappers';
>>>>>>> 993726ba

@Module({
  imports: [BullQueueModule],
  controllers: [ContactController],
  providers: [
    ContactService,
    LoggerService,
    FieldMappingService,
    CoreSyncRegistry,
    
    SyncService,
    WebhookService,
    EncryptionService,
    ServiceRegistry,
    CoreUnification,
    // UnificationRegistry,
    // MappersRegistry,
    Utils,
    ConnectionUtils,
    IngestDataService,
    /* PROVIDERS SERVICES */
    AttioService,
    ZendeskService,
    ZohoService,
    PipedriveService,
    HubspotService,
    CloseService,
    /* PROVIDERS MAPPERS */
    AttioContactMapper,
    CloseContactMapper,
    HubspotContactMapper,
    PipedriveContactMapper,
    ZendeskContactMapper,
    ZohoContactMapper
  ],
  exports: [
    SyncService,
    ServiceRegistry,
    WebhookService,
    FieldMappingService,
    LoggerService,
  ],
})
export class ContactModule { }<|MERGE_RESOLUTION|>--- conflicted
+++ resolved
@@ -1,7 +1,6 @@
 import { EncryptionService } from '@@core/@core-services/encryption/encryption.service';
 import { LoggerService } from '@@core/@core-services/logger/logger.service';
-import { MappersRegistry } from '@@core/@core-services/registries/mappers.registry';
-import { UnificationRegistry } from '@@core/@core-services/registries/unification.registry';
+import { BullQueueModule } from '@@core/@core-services/queues/queue.module';
 import { WebhookService } from '@@core/@core-services/webhooks/panora-webhooks/webhook.service';
 import { ConnectionUtils } from '@@core/connections/@utils';
 import { FieldMappingService } from '@@core/field-mapping/field-mapping.service';
@@ -9,54 +8,38 @@
 import { Module } from '@nestjs/common';
 import { ContactController } from './contact.controller';
 import { AttioService } from './services/attio';
+import { AttioContactMapper } from './services/attio/mappers';
 import { CloseService } from './services/close';
+import { CloseContactMapper } from './services/close/mappers';
 import { ContactService } from './services/contact.service';
 import { HubspotService } from './services/hubspot';
+import { HubspotContactMapper } from './services/hubspot/mappers';
 import { PipedriveService } from './services/pipedrive';
+import { PipedriveContactMapper } from './services/pipedrive/mappers';
 import { ServiceRegistry } from './services/registry.service';
-<<<<<<< HEAD
 import { ZendeskService } from './services/zendesk';
+import { ZendeskContactMapper } from './services/zendesk/mappers';
 import { ZohoService } from './services/zoho';
+import { ZohoContactMapper } from './services/zoho/mappers';
 import { SyncService } from './sync/sync.service';
 import { CoreUnification } from '@@core/@core-services/unification/core-unification.service';
 import { IngestDataService } from '@@core/@core-services/unification/ingest-data.service';
-import { PrismaService } from '@@core/@core-services/prisma/prisma.service';
-import { CoreSyncRegistry } from '@@core/@core-services/registries/core-sync.registry';
-import { BullQueueModule } from '@@core/@core-services/queues/queue.module';
-=======
-import { CloseService } from './services/close';
-import { MappersRegistry } from '@@core/utils/registry/mappings.registry';
-import { UnificationRegistry } from '@@core/utils/registry/unification.registry';
-import { CoreUnification } from '@@core/utils/services/core.service';
-import { Utils } from '@crm/@lib/@utils';
-import { ConnectionUtils } from '@@core/connections/@utils';
-import { AttioContactMapper } from './services/attio/mappers';
-import { CloseContactMapper } from './services/close/mappers';
-import { HubspotContactMapper } from './services/hubspot/mappers';
-import { PipedriveContactMapper } from './services/pipedrive/mappers';
-import { ZendeskContactMapper } from './services/zendesk/mappers';
-import { ZohoContactMapper } from './services/zoho/mappers';
->>>>>>> 993726ba
 
 @Module({
   imports: [BullQueueModule],
   controllers: [ContactController],
   providers: [
     ContactService,
-    LoggerService,
+    
     FieldMappingService,
-    CoreSyncRegistry,
-    
     SyncService,
     WebhookService,
-    EncryptionService,
+    
     ServiceRegistry,
-    CoreUnification,
-    // UnificationRegistry,
-    // MappersRegistry,
     Utils,
-    ConnectionUtils,
+    
     IngestDataService,
+    
     /* PROVIDERS SERVICES */
     AttioService,
     ZendeskService,
@@ -70,14 +53,13 @@
     HubspotContactMapper,
     PipedriveContactMapper,
     ZendeskContactMapper,
-    ZohoContactMapper
+    ZohoContactMapper,
   ],
   exports: [
     SyncService,
     ServiceRegistry,
     WebhookService,
-    FieldMappingService,
-    LoggerService,
+    
   ],
 })
-export class ContactModule { }+export class ContactModule {}