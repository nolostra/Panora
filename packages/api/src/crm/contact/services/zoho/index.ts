--- conflicted
+++ resolved
@@ -1,15 +1,12 @@
 import { Injectable } from '@nestjs/common';
-<<<<<<< HEAD
-import { ApiResponse, IContactService } from '@contact/types';
-=======
-import { ApiResponse } from '@@core/utils/types';
->>>>>>> 42efe8eb
+import { IContactService } from '@crm/contact/types';
 import { CrmObject, ZohoContactInput, ZohoContactOutput } from 'src/crm/@types';
 import axios from 'axios';
 import { LoggerService } from '@@core/logger/logger.service';
 import { PrismaService } from '@@core/prisma/prisma.service';
 import { ActionType, handleServiceError } from '@@core/utils/errors';
 import { EncryptionService } from '@@core/encryption/encryption.service';
+import { ApiResponse } from '@@core/utils/types';
 
 @Injectable()
 export class ZohoService implements IContactService {
