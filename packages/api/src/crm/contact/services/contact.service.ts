--- conflicted
+++ resolved
@@ -112,15 +112,6 @@
       // add the contact inside our db
       const source_contact = resp.data;
       const target_contact = unifiedObject[0];
-<<<<<<< HEAD
-      const originId =
-        'id' in source_contact
-          ? String(source_contact.id)
-          : 'contact_id' in source_contact
-            ? String(source_contact.contact_id)
-            : undefined;
-=======
->>>>>>> cb293c13
 
       const existingContact = await this.prisma.crm_contacts.findFirst({
         where: {
