--- conflicted
+++ resolved
@@ -11,10 +11,6 @@
   UnifiedContactOutput,
 } from '@crm/contact/types/model.unified';
 import { ApiResponse } from '@@core/utils/types';
-<<<<<<< HEAD
-=======
-import { NotFoundError, handleServiceError } from '@@core/utils/errors';
->>>>>>> 8dd2c060
 import { FieldMappingService } from '@@core/field-mapping/field-mapping.service';
 import { WebhookService } from '@@core/webhook/webhook.service';
 import { OriginalContactOutput } from '@@core/utils/types/original/original.crm';
@@ -510,8 +506,12 @@
     linkedUserId: string,
     pageSize: number,
     remote_data?: boolean,
-    cursor?: string
-  ): Promise<{ data: UnifiedContactOutput[], prev_cursor: null | string, next_cursor: null | string }> {
+    cursor?: string,
+  ): Promise<{
+    data: UnifiedContactOutput[];
+    prev_cursor: null | string;
+    next_cursor: null | string;
+  }> {
     try {
       //TODO: handle case where data is not there (not synced) or old synced
 
@@ -523,21 +523,23 @@
           where: {
             remote_platform: integrationId.toLowerCase(),
             id_linked_user: linkedUserId,
-            id_crm_contact: cursor
-          }
+            id_crm_contact: cursor,
+          },
         });
         if (!isCursorPresent) {
-          throw new NotFoundError(`The provided cursor does not exist!`);
+          throw new ReferenceError(`The provided cursor does not exist!`);
         }
       }
 
-      let contacts = await this.prisma.crm_contacts.findMany({
+      const contacts = await this.prisma.crm_contacts.findMany({
         take: pageSize + 1,
-        cursor: cursor ? {
-          id_crm_contact: cursor
-        } : undefined,
+        cursor: cursor
+          ? {
+              id_crm_contact: cursor,
+            }
+          : undefined,
         orderBy: {
-          created_at: 'asc'
+          created_at: 'asc',
         },
         where: {
           remote_platform: integrationId.toLowerCase(),
@@ -550,8 +552,10 @@
         },
       });
 
-      if (contacts.length === (pageSize + 1)) {
-        next_cursor = Buffer.from(contacts[contacts.length - 1].id_crm_contact).toString('base64');
+      if (contacts.length === pageSize + 1) {
+        next_cursor = Buffer.from(
+          contacts[contacts.length - 1].id_crm_contact,
+        ).toString('base64');
         contacts.pop();
       }
 
@@ -640,7 +644,7 @@
       return {
         data: res,
         prev_cursor,
-        next_cursor
+        next_cursor,
       };
     } catch (error) {
       throwTypedError(
