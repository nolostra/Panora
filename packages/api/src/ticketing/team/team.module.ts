<<<<<<< HEAD
import { LinearTeamMapper } from './services/linear/mappers';
import { LinearService } from './services/linear';
=======
import { GithubTeamMapper } from './services/github/mappers';
import { GithubService } from './services/github';
>>>>>>> fd295d3f
import { BullQueueModule } from '@@core/@core-services/queues/queue.module';
import { IngestDataService } from '@@core/@core-services/unification/ingest-data.service';
import { WebhookService } from '@@core/@core-services/webhooks/panora-webhooks/webhook.service';
import { Module } from '@nestjs/common';
import { Utils } from '@ticketing/@lib/@utils';
import { FrontService } from './services/front';
import { FrontTeamMapper } from './services/front/mappers';
import { GorgiasService } from './services/gorgias';
import { GorgiasTeamMapper } from './services/gorgias/mappers';
import { JiraService } from './services/jira';
import { JiraTeamMapper } from './services/jira/mappers';
import { ServiceRegistry } from './services/registry.service';
import { TeamService } from './services/team.service';
import { ZendeskService } from './services/zendesk';
import { ZendeskTeamMapper } from './services/zendesk/mappers';
import { SyncService } from './sync/sync.service';
import { TeamController } from './team.controller';

@Module({
  controllers: [TeamController],
  providers: [
    TeamService,
    SyncService,
    WebhookService,
    ServiceRegistry,
    Utils,
    IngestDataService,
    /* PROVIDERS SERVICES */
    ZendeskService,
    FrontService,
    JiraService,
    GorgiasService,
    /* PROVIDERS MAPPERS */
    ZendeskTeamMapper,
    FrontTeamMapper,
    JiraTeamMapper,
    GorgiasTeamMapper,
<<<<<<< HEAD
    LinearService,
    LinearTeamMapper,
=======
    GithubService,
    GithubTeamMapper,
>>>>>>> fd295d3f
  ],
  exports: [SyncService, ServiceRegistry, WebhookService],
})
export class TeamModule {}<|MERGE_RESOLUTION|>--- conflicted
+++ resolved
@@ -1,10 +1,7 @@
-<<<<<<< HEAD
 import { LinearTeamMapper } from './services/linear/mappers';
 import { LinearService } from './services/linear';
-=======
 import { GithubTeamMapper } from './services/github/mappers';
 import { GithubService } from './services/github';
->>>>>>> fd295d3f
 import { BullQueueModule } from '@@core/@core-services/queues/queue.module';
 import { IngestDataService } from '@@core/@core-services/unification/ingest-data.service';
 import { WebhookService } from '@@core/@core-services/webhooks/panora-webhooks/webhook.service';
@@ -42,14 +39,11 @@
     FrontTeamMapper,
     JiraTeamMapper,
     GorgiasTeamMapper,
-<<<<<<< HEAD
+    GithubService,
+    GithubTeamMapper,
     LinearService,
     LinearTeamMapper,
-=======
-    GithubService,
-    GithubTeamMapper,
->>>>>>> fd295d3f
   ],
   exports: [SyncService, ServiceRegistry, WebhookService],
 })
-export class TeamModule {}+export class TeamModule { }