--- conflicted
+++ resolved
@@ -4,11 +4,8 @@
 export class UnifiedTicketingTeamInput {
   @ApiProperty({
     type: String,
-<<<<<<< HEAD
     example: 'My team',
-=======
     nullable: true,
->>>>>>> 49197ae5
     description: 'The name of the team',
   })
   @IsString()
@@ -16,11 +13,8 @@
 
   @ApiPropertyOptional({
     type: String,
-<<<<<<< HEAD
     example: 'Internal members',
-=======
     nullable: true,
->>>>>>> 49197ae5
     description: 'The description of the team',
   })
   @IsString()
@@ -29,14 +23,11 @@
 
   @ApiPropertyOptional({
     type: Object,
-<<<<<<< HEAD
     example: {
       fav_dish: 'broccoli',
       fav_color: 'red',
     },
-=======
     nullable: true,
->>>>>>> 49197ae5
     description:
       'The custom field mappings of the team between the remote 3rd party & Panora',
     additionalProperties: true,
@@ -48,11 +39,8 @@
 export class UnifiedTicketingTeamOutput extends UnifiedTicketingTeamInput {
   @ApiPropertyOptional({
     type: String,
-<<<<<<< HEAD
     example: '801f9ede-c698-4e66-a7fc-48d19eebaa4f',
-=======
     nullable: true,
->>>>>>> 49197ae5
     description: 'The UUID of the team',
   })
   @IsUUID()
@@ -61,11 +49,8 @@
 
   @ApiPropertyOptional({
     type: String,
-<<<<<<< HEAD
     example: 'id_1',
-=======
     nullable: true,
->>>>>>> 49197ae5
     description: 'The id of the team in the context of the 3rd Party',
   })
   @IsString()
@@ -74,41 +59,30 @@
 
   @ApiPropertyOptional({
     type: Object,
-<<<<<<< HEAD
     example: {
       fav_dish: 'broccoli',
       fav_color: 'red',
     },
-=======
     nullable: true,
     additionalProperties: true,
->>>>>>> 49197ae5
     description: 'The remote data of the team in the context of the 3rd Party',
   })
   @IsOptional()
   remote_data?: Record<string, any>;
 
   @ApiPropertyOptional({
-<<<<<<< HEAD
-    type: {},
     example: '2024-10-01T12:00:00Z',
-=======
     type: Date,
     nullable: true,
->>>>>>> 49197ae5
     description: 'The created date of the object',
   })
   @IsOptional()
   created_at?: Date;
 
   @ApiPropertyOptional({
-<<<<<<< HEAD
-    type: {},
     example: '2024-10-01T12:00:00Z',
-=======
     type: Date,
     nullable: true,
->>>>>>> 49197ae5
     description: 'The modified date of the object',
   })
   @IsOptional()
