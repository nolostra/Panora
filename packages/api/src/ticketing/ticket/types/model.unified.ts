import { ApiProperty, ApiPropertyOptional } from '@nestjs/swagger';
import { UnifiedTicketingAttachmentInput } from '@ticketing/attachment/types/model.unified';
import { UnifiedTicketingCollectionOutput } from '@ticketing/collection/types/model.unified';
import { UnifiedTicketingCommentInput } from '@ticketing/comment/types/model.unified';
import { UnifiedTicketingTagOutput } from '@ticketing/tag/types/model.unified';
import { IsIn, IsOptional, IsString, IsUUID } from 'class-validator';

export type TicketType = 'BUG' | 'SUBTASK' | 'TASK' | 'TO-DO';
export type TicketStatus = 'OPEN' | 'CLOSED';
export type TicketPriority = 'HIGH' | 'MEDIUM' | 'LOW';

export class UnifiedTicketingTicketInput {
  @ApiProperty({
    type: String,
<<<<<<< HEAD
    example: 'Customer Service Inquiry',
=======
    nullable: true,
>>>>>>> 49197ae5
    description: 'The name of the ticket',
  })
  @IsString()
  name: string;

  @ApiPropertyOptional({
    type: String,
<<<<<<< HEAD
    example: 'OPEN',
    enum: ['OPEN', 'CLOSED'],
=======
    nullable: true,
>>>>>>> 49197ae5
    description:
      'The status of the ticket. Authorized values are OPEN or CLOSED.',
  })
  @IsIn(['OPEN', 'CLOSED'], {
    message: 'Type must be either OPEN or CLOSED',
  })
  @IsOptional()
  status?: TicketStatus | string;

  @ApiProperty({
    type: String,
<<<<<<< HEAD
    example: 'Help customer',
=======
    nullable: true,
>>>>>>> 49197ae5
    description: 'The description of the ticket',
  })
  @IsString()
  description: string;

  @ApiPropertyOptional({
    type: Date,
<<<<<<< HEAD
    example: '2024-10-01T12:00:00Z',
=======
    nullable: true,
>>>>>>> 49197ae5
    description: 'The date the ticket is due',
  })
  @IsOptional()
  due_date?: Date;

  @ApiPropertyOptional({
    type: String,
<<<<<<< HEAD
    example: 'BUG',
    enum: ['BUG', 'SUBTASK', 'TASK', 'TO-DO'],
=======
    nullable: true,
>>>>>>> 49197ae5
    description:
      'The type of the ticket. Authorized values are PROBLEM, QUESTION, or TASK',
  })
  @IsIn(['BUG', 'SUBTASK', 'TASK', 'TO-DO'], {
    message: 'Type must be either BUG, SUBTASK, TASK or TO-DO',
  })
  @IsOptional()
  type?: TicketType | string;

  @ApiPropertyOptional({
    type: String,
<<<<<<< HEAD
    example: '801f9ede-c698-4e66-a7fc-48d19eebaa4f',
=======
    nullable: true,
>>>>>>> 49197ae5
    description: 'The UUID of the parent ticket',
  })
  @IsUUID()
  @IsOptional()
  parent_ticket?: string;

  @ApiPropertyOptional({
    type: String,
<<<<<<< HEAD
    example: ['801f9ede-c698-4e66-a7fc-48d19eebaa4f'],
=======
    nullable: true,
>>>>>>> 49197ae5
    description: 'The collection UUIDs the ticket belongs to',
  })
  @IsUUID()
  @IsOptional()
  collections?: (string | UnifiedTicketingCollectionOutput)[];

  @ApiPropertyOptional({
    type: [String],
<<<<<<< HEAD
    example: ['my_tag', 'urgent_tag'],
=======
    nullable: true,
>>>>>>> 49197ae5
    description: 'The tags names of the ticket',
  })
  @IsOptional()
  tags?: (string | UnifiedTicketingTagOutput)[];

  @ApiPropertyOptional({
    type: Date,
<<<<<<< HEAD
    example: '2024-10-01T12:00:00Z',
=======
    nullable: true,
>>>>>>> 49197ae5
    description: 'The date the ticket has been completed',
  })
  @IsOptional()
  completed_at?: Date;

  @ApiPropertyOptional({
    type: String,
<<<<<<< HEAD
    example: 'HIGH',
    enum: ['HIGH', 'MEDIUM', 'LOW'],
=======
    nullable: true,
>>>>>>> 49197ae5
    description:
      'The priority of the ticket. Authorized values are HIGH, MEDIUM or LOW.',
  })
  @IsIn(['HIGH', 'MEDIUM', 'LOW'], {
    message: 'Type must be either HIGH, MEDIUM or LOW',
  })
  @IsOptional()
  priority?: TicketPriority | string;

  @ApiPropertyOptional({
    type: [String],
<<<<<<< HEAD
    example: ['801f9ede-c698-4e66-a7fc-48d19eebaa4f'],
=======
    nullable: true,
>>>>>>> 49197ae5
    description: 'The users UUIDs the ticket is assigned to',
  })
  @IsOptional()
  assigned_to?: string[];

  @ApiPropertyOptional({
    type: UnifiedTicketingCommentInput,
<<<<<<< HEAD
    example: {
      content: 'Assigned the issue !',
    },
=======
    nullable: true,
>>>>>>> 49197ae5
    description: 'The comment of the ticket',
  })
  @IsOptional()
  comment?: UnifiedTicketingCommentInput;

  @ApiPropertyOptional({
    type: String,
<<<<<<< HEAD
    example: '801f9ede-c698-4e66-a7fc-48d19eebaa4f',
=======
    nullable: true,
>>>>>>> 49197ae5
    description: 'The UUID of the account which the ticket belongs to',
  })
  @IsUUID()
  @IsOptional()
  account_id?: string;

  @ApiPropertyOptional({
    type: String,
<<<<<<< HEAD
    example: '801f9ede-c698-4e66-a7fc-48d19eebaa4f',
=======
    nullable: true,
>>>>>>> 49197ae5
    description: 'The UUID of the contact which the ticket belongs to',
  })
  @IsUUID()
  @IsOptional()
  contact_id?: string;

  @ApiPropertyOptional({
    type: [String],
<<<<<<< HEAD
    example: ['801f9ede-c698-4e66-a7fc-48d19eebaa4f'],
    description: 'The attachements UUIDs tied to the ticket',
=======
    nullable: true,
    description: 'The attachments UUIDs tied to the ticket',
>>>>>>> 49197ae5
  })
  @IsOptional()
  attachments?: (string | UnifiedTicketingAttachmentInput)[];

  @ApiPropertyOptional({
    type: Object,
<<<<<<< HEAD
    example: {
      fav_dish: 'broccoli',
      fav_color: 'red',
    },
=======
    nullable: true,
>>>>>>> 49197ae5
    description:
      'The custom field mappings of the ticket between the remote 3rd party & Panora',
    additionalProperties: true,
  })
  @IsOptional()
  field_mappings?: Record<string, any>;
}
export class UnifiedTicketingTicketOutput extends UnifiedTicketingTicketInput {
  @ApiPropertyOptional({
    type: String,
<<<<<<< HEAD
    example: '801f9ede-c698-4e66-a7fc-48d19eebaa4f',
=======
    nullable: true,
>>>>>>> 49197ae5
    description: 'The UUID of the ticket',
  })
  @IsUUID()
  @IsOptional()
  id?: string;

  @ApiPropertyOptional({
    type: String,
<<<<<<< HEAD
    example: 'id_1',
=======
    nullable: true,
>>>>>>> 49197ae5
    description: 'The id of the ticket in the context of the 3rd Party',
  })
  @IsString()
  @IsOptional()
  remote_id?: string;

  @ApiPropertyOptional({
    type: Object,
<<<<<<< HEAD
    example: { key1: 'value1', key2: 42, key3: true },
=======
    nullable: true,
    additionalProperties: true,
>>>>>>> 49197ae5
    description:
      'The remote data of the ticket in the context of the 3rd Party',
  })
  @IsOptional()
  remote_data?: Record<string, any>;

  @ApiPropertyOptional({
<<<<<<< HEAD
    type: {},
    example: '2024-10-01T12:00:00Z',
=======
    type: Date,
    nullable: true,
>>>>>>> 49197ae5
    description: 'The created date of the object',
  })
  @IsOptional()
  created_at?: Date;

  @ApiPropertyOptional({
<<<<<<< HEAD
    type: {},
    example: '2024-10-01T12:00:00Z',
=======
    type: Date,
    nullable: true,
>>>>>>> 49197ae5
    description: 'The modified date of the object',
  })
  @IsOptional()
  modified_at?: Date;
}<|MERGE_RESOLUTION|>--- conflicted
+++ resolved
@@ -12,11 +12,8 @@
 export class UnifiedTicketingTicketInput {
   @ApiProperty({
     type: String,
-<<<<<<< HEAD
     example: 'Customer Service Inquiry',
-=======
-    nullable: true,
->>>>>>> 49197ae5
+    nullable: true,
     description: 'The name of the ticket',
   })
   @IsString()
@@ -24,12 +21,9 @@
 
   @ApiPropertyOptional({
     type: String,
-<<<<<<< HEAD
     example: 'OPEN',
     enum: ['OPEN', 'CLOSED'],
-=======
-    nullable: true,
->>>>>>> 49197ae5
+    nullable: true,
     description:
       'The status of the ticket. Authorized values are OPEN or CLOSED.',
   })
@@ -41,11 +35,8 @@
 
   @ApiProperty({
     type: String,
-<<<<<<< HEAD
     example: 'Help customer',
-=======
-    nullable: true,
->>>>>>> 49197ae5
+    nullable: true,
     description: 'The description of the ticket',
   })
   @IsString()
@@ -53,11 +44,8 @@
 
   @ApiPropertyOptional({
     type: Date,
-<<<<<<< HEAD
-    example: '2024-10-01T12:00:00Z',
-=======
-    nullable: true,
->>>>>>> 49197ae5
+    example: '2024-10-01T12:00:00Z',
+    nullable: true,
     description: 'The date the ticket is due',
   })
   @IsOptional()
@@ -65,12 +53,9 @@
 
   @ApiPropertyOptional({
     type: String,
-<<<<<<< HEAD
     example: 'BUG',
     enum: ['BUG', 'SUBTASK', 'TASK', 'TO-DO'],
-=======
-    nullable: true,
->>>>>>> 49197ae5
+    nullable: true,
     description:
       'The type of the ticket. Authorized values are PROBLEM, QUESTION, or TASK',
   })
@@ -82,11 +67,8 @@
 
   @ApiPropertyOptional({
     type: String,
-<<<<<<< HEAD
-    example: '801f9ede-c698-4e66-a7fc-48d19eebaa4f',
-=======
-    nullable: true,
->>>>>>> 49197ae5
+    example: '801f9ede-c698-4e66-a7fc-48d19eebaa4f',
+    nullable: true,
     description: 'The UUID of the parent ticket',
   })
   @IsUUID()
@@ -95,11 +77,8 @@
 
   @ApiPropertyOptional({
     type: String,
-<<<<<<< HEAD
     example: ['801f9ede-c698-4e66-a7fc-48d19eebaa4f'],
-=======
-    nullable: true,
->>>>>>> 49197ae5
+    nullable: true,
     description: 'The collection UUIDs the ticket belongs to',
   })
   @IsUUID()
@@ -108,11 +87,8 @@
 
   @ApiPropertyOptional({
     type: [String],
-<<<<<<< HEAD
     example: ['my_tag', 'urgent_tag'],
-=======
-    nullable: true,
->>>>>>> 49197ae5
+    nullable: true,
     description: 'The tags names of the ticket',
   })
   @IsOptional()
@@ -120,11 +96,8 @@
 
   @ApiPropertyOptional({
     type: Date,
-<<<<<<< HEAD
-    example: '2024-10-01T12:00:00Z',
-=======
-    nullable: true,
->>>>>>> 49197ae5
+    example: '2024-10-01T12:00:00Z',
+    nullable: true,
     description: 'The date the ticket has been completed',
   })
   @IsOptional()
@@ -132,12 +105,9 @@
 
   @ApiPropertyOptional({
     type: String,
-<<<<<<< HEAD
     example: 'HIGH',
     enum: ['HIGH', 'MEDIUM', 'LOW'],
-=======
-    nullable: true,
->>>>>>> 49197ae5
+    nullable: true,
     description:
       'The priority of the ticket. Authorized values are HIGH, MEDIUM or LOW.',
   })
@@ -149,11 +119,8 @@
 
   @ApiPropertyOptional({
     type: [String],
-<<<<<<< HEAD
     example: ['801f9ede-c698-4e66-a7fc-48d19eebaa4f'],
-=======
-    nullable: true,
->>>>>>> 49197ae5
+    nullable: true,
     description: 'The users UUIDs the ticket is assigned to',
   })
   @IsOptional()
@@ -161,13 +128,10 @@
 
   @ApiPropertyOptional({
     type: UnifiedTicketingCommentInput,
-<<<<<<< HEAD
     example: {
       content: 'Assigned the issue !',
     },
-=======
-    nullable: true,
->>>>>>> 49197ae5
+    nullable: true,
     description: 'The comment of the ticket',
   })
   @IsOptional()
@@ -175,11 +139,8 @@
 
   @ApiPropertyOptional({
     type: String,
-<<<<<<< HEAD
-    example: '801f9ede-c698-4e66-a7fc-48d19eebaa4f',
-=======
-    nullable: true,
->>>>>>> 49197ae5
+    example: '801f9ede-c698-4e66-a7fc-48d19eebaa4f',
+    nullable: true,
     description: 'The UUID of the account which the ticket belongs to',
   })
   @IsUUID()
@@ -188,11 +149,8 @@
 
   @ApiPropertyOptional({
     type: String,
-<<<<<<< HEAD
-    example: '801f9ede-c698-4e66-a7fc-48d19eebaa4f',
-=======
-    nullable: true,
->>>>>>> 49197ae5
+    example: '801f9ede-c698-4e66-a7fc-48d19eebaa4f',
+    nullable: true,
     description: 'The UUID of the contact which the ticket belongs to',
   })
   @IsUUID()
@@ -201,27 +159,20 @@
 
   @ApiPropertyOptional({
     type: [String],
-<<<<<<< HEAD
     example: ['801f9ede-c698-4e66-a7fc-48d19eebaa4f'],
     description: 'The attachements UUIDs tied to the ticket',
-=======
-    nullable: true,
-    description: 'The attachments UUIDs tied to the ticket',
->>>>>>> 49197ae5
+    nullable: true,
   })
   @IsOptional()
   attachments?: (string | UnifiedTicketingAttachmentInput)[];
 
   @ApiPropertyOptional({
     type: Object,
-<<<<<<< HEAD
     example: {
       fav_dish: 'broccoli',
       fav_color: 'red',
     },
-=======
-    nullable: true,
->>>>>>> 49197ae5
+    nullable: true,
     description:
       'The custom field mappings of the ticket between the remote 3rd party & Panora',
     additionalProperties: true,
@@ -232,11 +183,8 @@
 export class UnifiedTicketingTicketOutput extends UnifiedTicketingTicketInput {
   @ApiPropertyOptional({
     type: String,
-<<<<<<< HEAD
-    example: '801f9ede-c698-4e66-a7fc-48d19eebaa4f',
-=======
-    nullable: true,
->>>>>>> 49197ae5
+    example: '801f9ede-c698-4e66-a7fc-48d19eebaa4f',
+    nullable: true,
     description: 'The UUID of the ticket',
   })
   @IsUUID()
@@ -245,11 +193,8 @@
 
   @ApiPropertyOptional({
     type: String,
-<<<<<<< HEAD
     example: 'id_1',
-=======
-    nullable: true,
->>>>>>> 49197ae5
+    nullable: true,
     description: 'The id of the ticket in the context of the 3rd Party',
   })
   @IsString()
@@ -258,12 +203,9 @@
 
   @ApiPropertyOptional({
     type: Object,
-<<<<<<< HEAD
     example: { key1: 'value1', key2: 42, key3: true },
-=======
     nullable: true,
     additionalProperties: true,
->>>>>>> 49197ae5
     description:
       'The remote data of the ticket in the context of the 3rd Party',
   })
@@ -271,26 +213,18 @@
   remote_data?: Record<string, any>;
 
   @ApiPropertyOptional({
-<<<<<<< HEAD
-    type: {},
-    example: '2024-10-01T12:00:00Z',
-=======
-    type: Date,
-    nullable: true,
->>>>>>> 49197ae5
+    example: '2024-10-01T12:00:00Z',
+    type: Date,
+    nullable: true,
     description: 'The created date of the object',
   })
   @IsOptional()
   created_at?: Date;
 
   @ApiPropertyOptional({
-<<<<<<< HEAD
-    type: {},
-    example: '2024-10-01T12:00:00Z',
-=======
-    type: Date,
-    nullable: true,
->>>>>>> 49197ae5
+    example: '2024-10-01T12:00:00Z',
+    type: Date,
+    nullable: true,
     description: 'The modified date of the object',
   })
   @IsOptional()
