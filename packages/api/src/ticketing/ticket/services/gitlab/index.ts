--- conflicted
+++ resolved
@@ -37,33 +37,33 @@
       });
       const dataBody = ticketData;
 
-      const resp = await axios.post(
-        `${connection.account_url}/projects/${ticketData.project_id}/issues`,
-        JSON.stringify(dataBody),
-        {
-          headers: {
-            'Content-Type': 'application/json',
-            Authorization: `Bearer ${this.cryptoService.decrypt(
-              connection.access_token,
-            )}`,
-          },
-        },
-      );
-      return {
-        data: resp.data,
-        message: 'Gitlab ticket created',
-        statusCode: 201,
-      };
-    } catch (error) {
-      handle3rdPartyServiceError(
-        error,
-        this.logger,
-        'gitlab',
-        TicketingObject.ticket,
-        ActionType.POST,
-      );
+            const resp = await axios.post(
+                `${connection.account_url}/projects/${ticketData.project_id}/issues`,
+                JSON.stringify(dataBody),
+                {
+                    headers: {
+                        'Content-Type': 'application/json',
+                        Authorization: `Bearer ${this.cryptoService.decrypt(
+                            connection.access_token,
+                        )}`,
+                    },
+                },
+            );
+            return {
+                data: resp.data,
+                message: 'Gitlab ticket created',
+                statusCode: 201,
+            };
+        } catch (error) {
+          handle3rdPartyServiceError(
+            error,
+            this.logger,
+            'gitlab',
+            TicketingObject.ticket,
+            ActionType.POST,
+          );
+        }
     }
-<<<<<<< HEAD
     async syncTickets(
         linkedUserId: string,
         remote_ticket_id?: string,
@@ -77,21 +77,6 @@
                     vertical: 'ticketing',
                 },
             });
-=======
-  }
-  async syncTickets(
-    linkedUserId: string,
-    custom_properties?: string[],
-  ): Promise<ApiResponse<GitlabTicketOutput[]>> {
-    try {
-      const connection = await this.prisma.connections.findFirst({
-        where: {
-          id_linked_user: linkedUserId,
-          provider_slug: 'gitlab',
-          vertical: 'ticketing',
-        },
-      });
->>>>>>> b30c305f
 
       const resp = await axios.get(
         `${connection.account_url}/issues?scope=created_by_me&scope=assigned_to_me`,
