--- conflicted
+++ resolved
@@ -1,53 +1,27 @@
-import { EncryptionService } from '@@core/@core-services/encryption/encryption.service';
-import { LoggerService } from '@@core/@core-services/logger/logger.service';
-import { MappersRegistry } from '@@core/@core-services/registries/mappers.registry';
-import { UnificationRegistry } from '@@core/@core-services/registries/unification.registry';
+import { BullQueueModule } from '@@core/@core-services/queues/queue.module';
+
+import { IngestDataService } from '@@core/@core-services/unification/ingest-data.service';
 import { WebhookService } from '@@core/@core-services/webhooks/panora-webhooks/webhook.service';
-import { ConnectionUtils } from '@@core/connections/@utils';
-import { FieldMappingService } from '@@core/field-mapping/field-mapping.service';
 import { Module } from '@nestjs/common';
 import { Utils } from '@ticketing/@lib/@utils';
 import { ContactController } from './contact.controller';
 import { ContactService } from './services/contact.service';
 import { FrontService } from './services/front';
+import { FrontContactMapper } from './services/front/mappers';
 import { GorgiasService } from './services/gorgias';
-<<<<<<< HEAD
+import { GorgiasContactMapper } from './services/gorgias/mappers';
 import { ServiceRegistry } from './services/registry.service';
 import { ZendeskService } from './services/zendesk';
+import { ZendeskContactMapper } from './services/zendesk/mappers';
 import { SyncService } from './sync/sync.service';
-import { CoreUnification } from '@@core/@core-services/unification/core-unification.service';
-import { IngestDataService } from '@@core/@core-services/unification/ingest-data.service';
-import { PrismaService } from '@@core/@core-services/prisma/prisma.service';
-import { CoreSyncRegistry } from '@@core/@core-services/registries/core-sync.registry';
-import { BullQueueModule } from '@@core/@core-services/queues/queue.module';
-=======
-import { MappersRegistry } from '@@core/utils/registry/mappings.registry';
-import { UnificationRegistry } from '@@core/utils/registry/unification.registry';
-import { CoreUnification } from '@@core/utils/services/core.service';
-import { Utils } from '@ticketing/@lib/@utils';
-import { ConnectionUtils } from '@@core/connections/@utils';
-import { FrontContactMapper } from './services/front/mappers';
-import { GorgiasContactMapper } from './services/gorgias/mappers';
-import { ZendeskContactMapper } from './services/zendesk/mappers';
->>>>>>> 993726ba
-
 @Module({
   imports: [BullQueueModule],
   controllers: [ContactController],
   providers: [
     ContactService,
-    LoggerService,
     SyncService,
     WebhookService,
-    EncryptionService,
-    FieldMappingService,
-    CoreSyncRegistry,
-    
     ServiceRegistry,
-    ConnectionUtils,
-    CoreUnification,
-    // UnificationRegistry,
-    // MappersRegistry,
     Utils,
     IngestDataService,
     /* PROVIDERS SERVICES */
@@ -59,12 +33,6 @@
     FrontContactMapper,
     GorgiasContactMapper,
   ],
-  exports: [
-    SyncService,
-    ServiceRegistry,
-    WebhookService,
-    FieldMappingService,
-    LoggerService,
-  ],
+  exports: [SyncService, ServiceRegistry, WebhookService],
 })
-export class ContactModule { }+export class ContactModule {}