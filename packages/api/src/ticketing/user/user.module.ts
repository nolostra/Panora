--- conflicted
+++ resolved
@@ -1,10 +1,7 @@
-<<<<<<< HEAD
 import { LinearUserMapper } from './services/linear/mappers';
 import { LinearService } from './services/linear';
-=======
 import { GithubUserMapper } from './services/github/mappers';
 import { GithubService } from './services/github';
->>>>>>> fd295d3f
 import { WebhookService } from '@@core/@core-services/webhooks/panora-webhooks/webhook.service';
 import { Module } from '@nestjs/common';
 import { FrontService } from './services/front';
@@ -45,14 +42,11 @@
     JiraUserMapper,
     GorgiasUserMapper,
     GitlabUserMapper,
-<<<<<<< HEAD
+    GithubService,
+    GithubUserMapper,
     LinearService,
     LinearUserMapper,
-=======
-    GithubService,
-    GithubUserMapper,
->>>>>>> fd295d3f
   ],
   exports: [SyncService, ServiceRegistry, WebhookService, IngestDataService],
 })
-export class UserModule {}+export class UserModule { }