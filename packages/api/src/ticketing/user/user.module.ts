--- conflicted
+++ resolved
@@ -1,56 +1,30 @@
+import { WebhookService } from '@@core/@core-services/webhooks/panora-webhooks/webhook.service';
+import { Module } from '@nestjs/common';
+import { FrontService } from './services/front';
 import { GitlabService } from './services/gitlab';
-import { Module } from '@nestjs/common';
+import { GorgiasService } from './services/gorgias';
+import { JiraService } from './services/jira';
+import { ServiceRegistry } from './services/registry.service';
+import { UserService } from './services/user.service';
+import { ZendeskService } from './services/zendesk';
+import { SyncService } from './sync/sync.service';
 import { UserController } from './user.controller';
-import { SyncService } from './sync/sync.service';
-import { LoggerService } from '@@core/@core-services/logger/logger.service';
-import { UserService } from './services/user.service';
-import { ServiceRegistry } from './services/registry.service';
-import { EncryptionService } from '@@core/@core-services/encryption/encryption.service';
-import { FieldMappingService } from '@@core/field-mapping/field-mapping.service';
-import { WebhookService } from '@@core/@core-services/webhooks/panora-webhooks/webhook.service';
-import { ConnectionUtils } from '@@core/connections/@utils';
-import { ZendeskService } from './services/zendesk';
-import { FrontService } from './services/front';
-import { JiraService } from './services/jira';
-import { GorgiasService } from './services/gorgias';
-import { MappersRegistry } from '@@core/@core-services/registries/mappers.registry';
-import { UnificationRegistry } from '@@core/@core-services/registries/unification.registry';
+import { IngestDataService } from '@@core/@core-services/unification/ingest-data.service';
 import { Utils } from '@ticketing/@lib/@utils';
-<<<<<<< HEAD
-import { CoreUnification } from '@@core/@core-services/unification/core-unification.service';
-import { IngestDataService } from '@@core/@core-services/unification/ingest-data.service';
-import { CoreSyncRegistry } from '@@core/@core-services/registries/core-sync.registry';
-import { PrismaService } from '@@core/@core-services/prisma/prisma.service';
 import { BullQueueModule } from '@@core/@core-services/queues/queue.module';
-=======
 import { FrontUserMapper } from './services/front/mappers';
 import { GitlabUserMapper } from './services/gitlab/mappers';
 import { GorgiasUserMapper } from './services/gorgias/mappers';
 import { JiraUserMapper } from './services/jira/mappers';
 import { ZendeskUserMapper } from './services/zendesk/mappers';
->>>>>>> 993726ba
-
 @Module({
   imports: [BullQueueModule],
   controllers: [UserController],
   providers: [
     UserService,
-    LoggerService,
     SyncService,
     WebhookService,
-    EncryptionService,
-    FieldMappingService,
     ServiceRegistry,
-    ConnectionUtils,
-    CoreUnification,
-<<<<<<< HEAD
-    CoreSyncRegistry,
-    UnificationRegistry,
-    MappersRegistry,
-=======
-    // UnificationRegistry,
-    // MappersRegistry,
->>>>>>> 993726ba
     Utils,
     IngestDataService,
     /* PROVIDERS SERVICES */
@@ -66,13 +40,6 @@
     GorgiasUserMapper,
     GitlabUserMapper,
   ],
-  exports: [
-    SyncService,
-    ServiceRegistry,
-    WebhookService,
-    FieldMappingService,
-    IngestDataService,
-    LoggerService,
-  ],
+  exports: [SyncService, ServiceRegistry, WebhookService, IngestDataService],
 })
-export class UserModule { }+export class UserModule {}