import {
  Controller,
  Query,
  Get,
  Param,
  Headers,
  UseGuards,
  UsePipes,
  ValidationPipe,
} from '@nestjs/common';
import { LoggerService } from '@@core/@core-services/logger/logger.service';
import {
  ApiOperation,
  ApiParam,
  ApiQuery,
  ApiTags,
  ApiHeader,
  ApiBearerAuth,
} from '@nestjs/swagger';
import { ApiCustomResponse } from '@@core/utils/types';
import { TagService } from './services/tag.service';
import { ConnectionUtils } from '@@core/connections/@utils';
import { UnifiedTagOutput } from './types/model.unified';
import { ApiKeyAuthGuard } from '@@core/auth/guards/api-key.guard';
import { FetchObjectsQueryDto } from '@@core/utils/dtos/fetch-objects-query.dto';

@ApiBearerAuth('JWT')
@ApiTags('ticketing/tags')
@Controller('ticketing/tags')
export class TagController {
  constructor(
    private readonly tagService: TagService,
    private logger: LoggerService,
    private connectionUtils: ConnectionUtils,
  ) {
    this.logger.setContext(TagController.name);
  }

  @ApiOperation({
    operationId: 'getTicketingTags',
    summary: 'List a batch of Tags',
  })
  @ApiHeader({
    name: 'x-connection-token',
    required: true,
    description: 'The connection token',
    example: 'b008e199-eda9-4629-bd41-a01b6195864a',
  })
  @ApiCustomResponse(UnifiedTagOutput)
  @UseGuards(ApiKeyAuthGuard)
  @Get()
  @UsePipes(new ValidationPipe({ transform: true, disableErrorMessages: true }))
  async getTags(
    @Headers('x-connection-token') connection_token: string,
    @Query() query: FetchObjectsQueryDto,
  ) {
    try {
      const { linkedUserId, remoteSource, connectionId } =
        await this.connectionUtils.getConnectionMetadataFromConnectionToken(
          connection_token,
        );
      const { remote_data, limit, cursor } = query;
      return this.tagService.getTags(
        connectionId,
        remoteSource,
        linkedUserId,
        limit,
        remote_data,
        cursor,
      );
    } catch (error) {
      throw new Error(error);
    }
  }

  @ApiOperation({
    operationId: 'getTicketingTag',
    summary: 'Retrieve a Tag',
    description: 'Retrieve a tag from any connected Ticketing software',
  })
  @ApiParam({
    name: 'id',
    required: true,
    type: String,
    description: 'id of the tag you want to retrieve.',
  })
  @ApiQuery({
    name: 'remote_data',
    required: false,
    type: Boolean,
    description:
      'Set to true to include data from the original Ticketing software.',
  })
  @ApiHeader({
    name: 'x-connection-token',
    required: true,
    description: 'The connection token',
    example: 'b008e199-eda9-4629-bd41-a01b6195864a',
  })
  @ApiCustomResponse(UnifiedTagOutput)
  @UseGuards(ApiKeyAuthGuard)
  @Get(':id')
<<<<<<< HEAD
  async retrieve(
    @Headers('x-connection-token') connection_token: string,
    @Param('id') id: string,
    @Query('remote_data') remote_data?: boolean,
  ) {
    const { linkedUserId, remoteSource } =
      await this.connectionUtils.getConnectionMetadataFromConnectionToken(
        connection_token,
      );
    return this.tagService.getTag(id, linkedUserId, remoteSource, remote_data);
=======
  getTag(@Param('id') id: string, @Query('remote_data') remote_data?: boolean) {
    return this.tagService.getTag(id, remote_data);
>>>>>>> 993726ba
  }
}<|MERGE_RESOLUTION|>--- conflicted
+++ resolved
@@ -100,7 +100,6 @@
   @ApiCustomResponse(UnifiedTagOutput)
   @UseGuards(ApiKeyAuthGuard)
   @Get(':id')
-<<<<<<< HEAD
   async retrieve(
     @Headers('x-connection-token') connection_token: string,
     @Param('id') id: string,
@@ -111,9 +110,5 @@
         connection_token,
       );
     return this.tagService.getTag(id, linkedUserId, remoteSource, remote_data);
-=======
-  getTag(@Param('id') id: string, @Query('remote_data') remote_data?: boolean) {
-    return this.tagService.getTag(id, remote_data);
->>>>>>> 993726ba
   }
 }