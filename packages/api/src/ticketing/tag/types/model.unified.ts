--- conflicted
+++ resolved
@@ -4,11 +4,8 @@
 export class UnifiedTicketingTagInput {
   @ApiProperty({
     type: String,
-<<<<<<< HEAD
     example: 'urgent_tag',
-=======
     nullable: true,
->>>>>>> 49197ae5
     description: 'The name of the tag',
   })
   @IsString()
@@ -16,18 +13,14 @@
 
   @ApiPropertyOptional({
     type: Object,
-<<<<<<< HEAD
     example: {
       fav_dish: 'broccoli',
       fav_color: 'red',
     },
-    description: 'The custom field mappings of the tag',
-=======
     nullable: true,
     description:
       'The custom field mappings of the tag between the remote 3rd party & Panora',
     additionalProperties: true,
->>>>>>> 49197ae5
   })
   @IsOptional()
   field_mappings?: Record<string, any>;
@@ -36,11 +29,8 @@
 export class UnifiedTicketingTagOutput extends UnifiedTicketingTagInput {
   @ApiPropertyOptional({
     type: String,
-<<<<<<< HEAD
     example: '801f9ede-c698-4e66-a7fc-48d19eebaa4f',
-=======
     nullable: true,
->>>>>>> 49197ae5
     description: 'The UUID of the tag',
   })
   @IsUUID()
@@ -49,13 +39,9 @@
 
   @ApiPropertyOptional({
     type: String,
-<<<<<<< HEAD
     example: 'id_1',
     description: 'The remote ID of the tag in the context of the 3rd Party',
-=======
     nullable: true,
-    description: 'The id of the tag in the context of the 3rd Party',
->>>>>>> 49197ae5
   })
   @IsString()
   @IsOptional()
@@ -63,44 +49,31 @@
 
   @ApiPropertyOptional({
     type: Object,
-<<<<<<< HEAD
     example: {
       fav_dish: 'broccoli',
       fav_color: 'red',
     },
-=======
     nullable: true,
     additionalProperties: true,
->>>>>>> 49197ae5
     description: 'The remote data of the tag in the context of the 3rd Party',
   })
   @IsOptional()
   remote_data?: Record<string, any>;
 
   @ApiPropertyOptional({
-<<<<<<< HEAD
-    type: {},
     example: '2024-10-01T12:00:00Z',
     description: 'The created date of the tag',
-=======
     type: Date,
     nullable: true,
-    description: 'The created date of the object',
->>>>>>> 49197ae5
   })
   @IsOptional()
   created_at?: Date;
 
   @ApiPropertyOptional({
-<<<<<<< HEAD
-    type: {},
     example: '2024-10-01T12:00:00Z',
     description: 'The modified date of the tag',
-=======
     type: Date,
     nullable: true,
-    description: 'The modified date of the object',
->>>>>>> 49197ae5
   })
   @IsOptional()
   modified_at?: Date;
