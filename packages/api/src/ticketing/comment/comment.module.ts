--- conflicted
+++ resolved
@@ -1,10 +1,7 @@
-<<<<<<< HEAD
 import { LinearCommentMapper } from './services/linear/mappers';
 import { LinearService } from './services/linear';
-=======
 import { GithubCommentMapper } from './services/github/mappers';
 import { GithubService } from './services/github';
->>>>>>> fd295d3f
 import { LoggerService } from '@@core/@core-services/logger/logger.service';
 import { BullQueueModule } from '@@core/@core-services/queues/queue.module';
 
@@ -48,14 +45,11 @@
     JiraCommentMapper,
     GorgiasCommentMapper,
     GitlabCommentMapper,
-<<<<<<< HEAD
+    GithubService,
+    GithubCommentMapper,
     LinearService,
     LinearCommentMapper,
-=======
-    GithubService,
-    GithubCommentMapper,
->>>>>>> fd295d3f
   ],
   exports: [SyncService, ServiceRegistry, WebhookService],
 })
-export class CommentModule {}+export class CommentModule { }