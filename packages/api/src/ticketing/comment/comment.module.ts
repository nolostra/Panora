import { EncryptionService } from '@@core/@core-services/encryption/encryption.service';
import { LoggerService } from '@@core/@core-services/logger/logger.service';
import { MappersRegistry } from '@@core/@core-services/registries/mappers.registry';
import { UnificationRegistry } from '@@core/@core-services/registries/unification.registry';
import { WebhookService } from '@@core/@core-services/webhooks/panora-webhooks/webhook.service';
import { ConnectionUtils } from '@@core/connections/@utils';
import { FieldMappingService } from '@@core/field-mapping/field-mapping.service';
import { Module } from '@nestjs/common';
import { Utils } from '@ticketing/@lib/@utils';
import { CommentController } from './comment.controller';
import { CommentService } from './services/comment.service';
import { FrontService } from './services/front';
import { GitlabService } from './services/gitlab';
import { GorgiasService } from './services/gorgias';
<<<<<<< HEAD
import { JiraService } from './services/jira';
import { ServiceRegistry } from './services/registry.service';
import { ZendeskService } from './services/zendesk';
import { SyncService } from './sync/sync.service';
import { CoreUnification } from '@@core/@core-services/unification/core-unification.service';
import { IngestDataService } from '@@core/@core-services/unification/ingest-data.service';
import { PrismaService } from '@@core/@core-services/prisma/prisma.service';
import { CoreSyncRegistry } from '@@core/@core-services/registries/core-sync.registry';
import { BullQueueModule } from '@@core/@core-services/queues/queue.module';
=======
import { MappersRegistry } from '@@core/utils/registry/mappings.registry';
import { UnificationRegistry } from '@@core/utils/registry/unification.registry';
import { CoreUnification } from '@@core/utils/services/core.service';
import { Utils } from '@ticketing/@lib/@utils';
import { ConnectionUtils } from '@@core/connections/@utils';
import { FrontCommentMapper } from './services/front/mappers';
import { GitlabCommentMapper } from './services/gitlab/mappers';
import { GorgiasCommentMapper } from './services/gorgias/mappers';
import { JiraCommentMapper } from './services/jira/mappers';
import { ZendeskCommentMapper } from './services/zendesk/mappers';
>>>>>>> 993726ba

@Module({
  imports: [BullQueueModule],
  controllers: [CommentController],
  providers: [
    CommentService,
    LoggerService,
    SyncService,
    WebhookService,
    EncryptionService,
    FieldMappingService,
    CoreSyncRegistry,
    ServiceRegistry,
    ConnectionUtils,
    CoreUnification,
<<<<<<< HEAD
    UnificationRegistry,
    MappersRegistry,
    IngestDataService,
=======
    // UnificationRegistry,
    // MappersRegistry,
>>>>>>> 993726ba
    Utils,
    IngestDataService,
    /* PROVIDERS SERVICES */
    ZendeskService,
    FrontService,
    JiraService,
    GorgiasService,
    GitlabService,
    /* PROVIDERS MAPPERS */
    ZendeskCommentMapper,
    FrontCommentMapper,
    JiraCommentMapper,
    GorgiasCommentMapper,
    GitlabCommentMapper,
  ],
  exports: [
    SyncService,
    ServiceRegistry,
    WebhookService,
    FieldMappingService,
    LoggerService,
  ],
})
export class CommentModule { }<|MERGE_RESOLUTION|>--- conflicted
+++ resolved
@@ -1,62 +1,33 @@
-import { EncryptionService } from '@@core/@core-services/encryption/encryption.service';
 import { LoggerService } from '@@core/@core-services/logger/logger.service';
-import { MappersRegistry } from '@@core/@core-services/registries/mappers.registry';
-import { UnificationRegistry } from '@@core/@core-services/registries/unification.registry';
+import { BullQueueModule } from '@@core/@core-services/queues/queue.module';
+
+import { IngestDataService } from '@@core/@core-services/unification/ingest-data.service';
 import { WebhookService } from '@@core/@core-services/webhooks/panora-webhooks/webhook.service';
-import { ConnectionUtils } from '@@core/connections/@utils';
-import { FieldMappingService } from '@@core/field-mapping/field-mapping.service';
 import { Module } from '@nestjs/common';
 import { Utils } from '@ticketing/@lib/@utils';
 import { CommentController } from './comment.controller';
 import { CommentService } from './services/comment.service';
 import { FrontService } from './services/front';
+import { FrontCommentMapper } from './services/front/mappers';
 import { GitlabService } from './services/gitlab';
+import { GitlabCommentMapper } from './services/gitlab/mappers';
 import { GorgiasService } from './services/gorgias';
-<<<<<<< HEAD
+import { GorgiasCommentMapper } from './services/gorgias/mappers';
 import { JiraService } from './services/jira';
+import { JiraCommentMapper } from './services/jira/mappers';
 import { ServiceRegistry } from './services/registry.service';
 import { ZendeskService } from './services/zendesk';
+import { ZendeskCommentMapper } from './services/zendesk/mappers';
 import { SyncService } from './sync/sync.service';
-import { CoreUnification } from '@@core/@core-services/unification/core-unification.service';
-import { IngestDataService } from '@@core/@core-services/unification/ingest-data.service';
-import { PrismaService } from '@@core/@core-services/prisma/prisma.service';
-import { CoreSyncRegistry } from '@@core/@core-services/registries/core-sync.registry';
-import { BullQueueModule } from '@@core/@core-services/queues/queue.module';
-=======
-import { MappersRegistry } from '@@core/utils/registry/mappings.registry';
-import { UnificationRegistry } from '@@core/utils/registry/unification.registry';
-import { CoreUnification } from '@@core/utils/services/core.service';
-import { Utils } from '@ticketing/@lib/@utils';
-import { ConnectionUtils } from '@@core/connections/@utils';
-import { FrontCommentMapper } from './services/front/mappers';
-import { GitlabCommentMapper } from './services/gitlab/mappers';
-import { GorgiasCommentMapper } from './services/gorgias/mappers';
-import { JiraCommentMapper } from './services/jira/mappers';
-import { ZendeskCommentMapper } from './services/zendesk/mappers';
->>>>>>> 993726ba
-
 @Module({
   imports: [BullQueueModule],
   controllers: [CommentController],
   providers: [
     CommentService,
-    LoggerService,
+
     SyncService,
     WebhookService,
-    EncryptionService,
-    FieldMappingService,
-    CoreSyncRegistry,
     ServiceRegistry,
-    ConnectionUtils,
-    CoreUnification,
-<<<<<<< HEAD
-    UnificationRegistry,
-    MappersRegistry,
-    IngestDataService,
-=======
-    // UnificationRegistry,
-    // MappersRegistry,
->>>>>>> 993726ba
     Utils,
     IngestDataService,
     /* PROVIDERS SERVICES */
@@ -72,12 +43,6 @@
     GorgiasCommentMapper,
     GitlabCommentMapper,
   ],
-  exports: [
-    SyncService,
-    ServiceRegistry,
-    WebhookService,
-    FieldMappingService,
-    LoggerService,
-  ],
+  exports: [SyncService, ServiceRegistry, WebhookService],
 })
-export class CommentModule { }+export class CommentModule {}