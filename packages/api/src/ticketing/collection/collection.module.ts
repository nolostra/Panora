--- conflicted
+++ resolved
@@ -1,56 +1,36 @@
-import { GitlabService } from './services/gitlab';
-import { Module } from '@nestjs/common';
-import { CollectionController } from './collection.controller';
-import { SyncService } from './sync/sync.service';
+import { EncryptionService } from '@@core/@core-services/encryption/encryption.service';
 import { LoggerService } from '@@core/@core-services/logger/logger.service';
-import { CollectionService } from './services/collection.service';
-import { ServiceRegistry } from './services/registry.service';
-import { EncryptionService } from '@@core/@core-services/encryption/encryption.service';
-import { FieldMappingService } from '@@core/field-mapping/field-mapping.service';
+import { BullQueueModule } from '@@core/@core-services/queues/queue.module';
+
+import { CoreUnification } from '@@core/@core-services/unification/core-unification.service';
 import { WebhookService } from '@@core/@core-services/webhooks/panora-webhooks/webhook.service';
 import { ConnectionUtils } from '@@core/connections/@utils';
+import { FieldMappingService } from '@@core/field-mapping/field-mapping.service';
+import { Module } from '@nestjs/common';
+import { Utils } from '@ticketing/@lib/@utils';
+import { CollectionController } from './collection.controller';
+import { CollectionService } from './services/collection.service';
+import { GitlabService } from './services/gitlab';
+import { GitlabCollectionMapper } from './services/gitlab/mappers';
 import { JiraService } from './services/jira';
-<<<<<<< HEAD
-import { UnificationRegistry } from '@@core/@core-services/registries/unification.registry';
-import { CoreUnification } from '@@core/@core-services/unification/core-unification.service';
-import { MappersRegistry } from '@@core/@core-services/registries/mappers.registry';
+import { JiraCollectionMapper } from './services/jira/mappers';
+import { ServiceRegistry } from './services/registry.service';
+import { SyncService } from './sync/sync.service';
 import { IngestDataService } from '@@core/@core-services/unification/ingest-data.service';
-import { PrismaService } from '@@core/@core-services/prisma/prisma.service';
-import { CoreSyncRegistry } from '@@core/@core-services/registries/core-sync.registry';
-import { BullQueueModule } from '@@core/@core-services/queues/queue.module';
-=======
-import { MappersRegistry } from '@@core/utils/registry/mappings.registry';
-import { UnificationRegistry } from '@@core/utils/registry/unification.registry';
-import { CoreUnification } from '@@core/utils/services/core.service';
-import { GitlabCollectionMapper } from './services/gitlab/mappers';
-import { JiraCollectionMapper } from './services/jira/mappers';
-import { Utils } from '@ticketing/@lib/@utils';
->>>>>>> 993726ba
-
 @Module({
   imports: [BullQueueModule],
   controllers: [CollectionController],
   providers: [
     CollectionService,
-    LoggerService,
+    
     SyncService,
     WebhookService,
-    EncryptionService,
-    FieldMappingService,
-    CoreSyncRegistry,
+    
     
     ServiceRegistry,
-    ConnectionUtils,
-    CoreUnification,
-<<<<<<< HEAD
-    UnificationRegistry,
-    MappersRegistry,
+    
+    Utils,
     IngestDataService,
-=======
-    Utils,
-    // UnificationRegistry,
-    // MappersRegistry,
->>>>>>> 993726ba
     /* PROVIDERS SERVICES */
     JiraService,
     GitlabService,
@@ -62,8 +42,7 @@
     SyncService,
     ServiceRegistry,
     WebhookService,
-    FieldMappingService,
-    LoggerService,
+    
   ],
 })
-export class CollectionModule { }+export class CollectionModule {}