import { LoggerService } from '@@core/@core-services/logger/logger.service';
import { PrismaModule } from '@@core/@core-services/prisma/prisma.module';
import { CoreModule } from '@@core/core.module';
import { BullModule } from '@nestjs/bull';
import { Module } from '@nestjs/common';
import { ConfigModule } from '@nestjs/config';
import { APP_GUARD } from '@nestjs/core';
import { ScheduleModule } from '@nestjs/schedule';
import { ThrottlerGuard, ThrottlerModule } from '@nestjs/throttler';
import { TicketingModule } from '@ticketing/ticketing.module';
import { LoggerModule } from 'nestjs-pino';
import { AccountingModule } from './accounting/accounting.module';
import { AppController } from './app.controller';
import { AppService } from './app.service';
import { AtsModule } from './ats/ats.module';
import { CrmModule } from './crm/crm.module';
import { FileStorageModule } from './filestorage/filestorage.module';
<<<<<<< HEAD
import { HrisModule } from './hris/hris.module';
import { MarketingAutomationModule } from './marketingautomation/marketingautomation.module';

=======
import { SentryInterceptor, SentryModule } from '@ntegral/nestjs-sentry';
import { APP_GUARD, APP_INTERCEPTOR } from '@nestjs/core';
import { LoggerService } from '@@core/logger/logger.service';
import { CoreModule } from '@@core/core.module';
import { BullModule } from '@nestjs/bull';
import { TicketingModule } from '@ticketing/ticketing.module';
import { ThrottlerGuard, ThrottlerModule } from '@nestjs/throttler';
import { PrismaModule } from '@@core/prisma/prisma.module';
import { RegistriesModule } from '@@core/utils/registry/registries.module';
>>>>>>> 993726ba
@Module({
  imports: [
    PrismaModule,
    RegistriesModule,
    CoreModule,
    HrisModule,
    MarketingAutomationModule,
    AtsModule,
    AccountingModule,
    FileStorageModule,
    CrmModule,
    TicketingModule,
    ThrottlerModule.forRoot([
      {
        ttl: 60000,
        limit: 100,
      },
    ]),
    ConfigModule.forRoot({ isGlobal: true }),
    ...(process.env.DISTRIBUTION === 'managed'
      ? [
        SentryModule.forRoot({
          dsn: process.env.SENTRY_DSN,
          debug: true,
          environment: `${process.env.ENV}-${process.env.DISTRIBUTION}`,
          release: `${process.env.DISTRIBUTION}`,
          logLevels: ['debug'],
        }),
      ]
      : []),
    ScheduleModule.forRoot(),
    LoggerModule.forRoot({
      pinoHttp: {
        customProps: (req, res) => ({
          context: 'HTTP',
          env: process.env.ENV,
          distribution: process.env.DISTRIBUTION,
          commit_id: process.env.GIT_COMMIT_ID,
        }),
        transport:
          process.env.AXIOM_AGENT_STATUS === 'ENABLED'
            ? {
              target: '@axiomhq/pino',
              options: {
                dataset: process.env.AXIOM_DATASET,
                token: process.env.AXIOM_TOKEN,
              },
            }
            : {
              target: 'pino-pretty',
              options: {
                singleLine: true,
              },
            },
      },
    }),
    BullModule.forRoot({
      redis: {
        host: process.env.REDIS_HOST || 'redis',
        port: Number(process.env.REDIS_PORT) || 6379,
        password: process.env.REDIS_PASS,
        username: process.env.REDIS_USER || 'default',
        db: Number(process.env.REDIS_DB) || 0,
        //enableReadyCheck: false,
        //maxRetriesPerRequest: null,
        tls: process.env.REDIS_TLS ? { rejectUnauthorized: false } : undefined,
      },
    }),
  ],
  controllers: [AppController],
  providers: [
    AppService,
    LoggerService,
    {
      provide: APP_GUARD,
      useClass: ThrottlerGuard,
    },
    {
      provide: APP_INTERCEPTOR,
      useFactory: () =>
        new SentryInterceptor({
          filters: [
            {
              type: HttpException,
              filter: (exception: HttpException) => 500 > exception.getStatus(), // Only report 500 errors
            },
          ],
        }),
    },
  ],
})
export class AppModule { }<|MERGE_RESOLUTION|>--- conflicted
+++ resolved
@@ -1,5 +1,3 @@
-import { LoggerService } from '@@core/@core-services/logger/logger.service';
-import { PrismaModule } from '@@core/@core-services/prisma/prisma.module';
 import { CoreModule } from '@@core/core.module';
 import { BullModule } from '@nestjs/bull';
 import { Module } from '@nestjs/common';
@@ -15,25 +13,13 @@
 import { AtsModule } from './ats/ats.module';
 import { CrmModule } from './crm/crm.module';
 import { FileStorageModule } from './filestorage/filestorage.module';
-<<<<<<< HEAD
 import { HrisModule } from './hris/hris.module';
 import { MarketingAutomationModule } from './marketingautomation/marketingautomation.module';
+import { CoreSharedModule } from '@@core/@core-services/module';
 
-=======
-import { SentryInterceptor, SentryModule } from '@ntegral/nestjs-sentry';
-import { APP_GUARD, APP_INTERCEPTOR } from '@nestjs/core';
-import { LoggerService } from '@@core/logger/logger.service';
-import { CoreModule } from '@@core/core.module';
-import { BullModule } from '@nestjs/bull';
-import { TicketingModule } from '@ticketing/ticketing.module';
-import { ThrottlerGuard, ThrottlerModule } from '@nestjs/throttler';
-import { PrismaModule } from '@@core/prisma/prisma.module';
-import { RegistriesModule } from '@@core/utils/registry/registries.module';
->>>>>>> 993726ba
 @Module({
   imports: [
-    PrismaModule,
-    RegistriesModule,
+    CoreSharedModule,
     CoreModule,
     HrisModule,
     MarketingAutomationModule,
@@ -49,17 +35,17 @@
       },
     ]),
     ConfigModule.forRoot({ isGlobal: true }),
-    ...(process.env.DISTRIBUTION === 'managed'
+    /*...(process.env.DISTRIBUTION === 'managed'
       ? [
-        SentryModule.forRoot({
-          dsn: process.env.SENTRY_DSN,
-          debug: true,
-          environment: `${process.env.ENV}-${process.env.DISTRIBUTION}`,
-          release: `${process.env.DISTRIBUTION}`,
-          logLevels: ['debug'],
-        }),
-      ]
-      : []),
+          SentryModule.forRoot({
+            dsn: process.env.SENTRY_DSN,
+            debug: true,
+            environment: `${process.env.ENV}-${process.env.DISTRIBUTION}`,
+            release: `${process.env.DISTRIBUTION}`,
+            logLevels: ['debug'],
+          }),
+        ]
+      : []),*/
     ScheduleModule.forRoot(),
     LoggerModule.forRoot({
       pinoHttp: {
@@ -72,18 +58,18 @@
         transport:
           process.env.AXIOM_AGENT_STATUS === 'ENABLED'
             ? {
-              target: '@axiomhq/pino',
-              options: {
-                dataset: process.env.AXIOM_DATASET,
-                token: process.env.AXIOM_TOKEN,
+                target: '@axiomhq/pino',
+                options: {
+                  dataset: process.env.AXIOM_DATASET,
+                  token: process.env.AXIOM_TOKEN,
+                },
+              }
+            : {
+                target: 'pino-pretty',
+                options: {
+                  singleLine: true,
+                },
               },
-            }
-            : {
-              target: 'pino-pretty',
-              options: {
-                singleLine: true,
-              },
-            },
       },
     }),
     BullModule.forRoot({
@@ -102,12 +88,11 @@
   controllers: [AppController],
   providers: [
     AppService,
-    LoggerService,
     {
       provide: APP_GUARD,
       useClass: ThrottlerGuard,
     },
-    {
+    /*{
       provide: APP_INTERCEPTOR,
       useFactory: () =>
         new SentryInterceptor({
@@ -118,7 +103,7 @@
             },
           ],
         }),
-    },
+    },*/
   ],
 })
-export class AppModule { }+export class AppModule {}