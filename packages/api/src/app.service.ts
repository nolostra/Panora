<<<<<<< HEAD
import { EnvironmentService } from '@@core/environment/environment.service';
=======
import { decrypt, decryptTwo } from '@@core/utils/crypto';
>>>>>>> fca393c0
import { Injectable } from '@nestjs/common';

@Injectable()
export class AppService {
  getHello(): string {
<<<<<<< HEAD
    return `Hello You Are On The Panora API!`;
=======
    console.log('*********************');
    console.log(process.env.REFRESH_TEST);
    console.log(decryptTwo(Buffer.from(process.env.REFRESH_TEST || '', 'utf-8')));
    console.log('*********************'); 

    return 'Hello You Are On The Panora API!';
>>>>>>> fca393c0
  }
}<|MERGE_RESOLUTION|>--- conflicted
+++ resolved
@@ -1,22 +1,8 @@
-<<<<<<< HEAD
-import { EnvironmentService } from '@@core/environment/environment.service';
-=======
-import { decrypt, decryptTwo } from '@@core/utils/crypto';
->>>>>>> fca393c0
 import { Injectable } from '@nestjs/common';
 
 @Injectable()
 export class AppService {
   getHello(): string {
-<<<<<<< HEAD
     return `Hello You Are On The Panora API!`;
-=======
-    console.log('*********************');
-    console.log(process.env.REFRESH_TEST);
-    console.log(decryptTwo(Buffer.from(process.env.REFRESH_TEST || '', 'utf-8')));
-    console.log('*********************'); 
-
-    return 'Hello You Are On The Panora API!';
->>>>>>> fca393c0
   }
 }